// Copyright 2012-2014 The Rust Project Developers. See the COPYRIGHT
// file at the top-level directory of this distribution and at
// http://rust-lang.org/COPYRIGHT.
//
// Licensed under the Apache License, Version 2.0 <LICENSE-APACHE or
// http://www.apache.org/licenses/LICENSE-2.0> or the MIT license
// <LICENSE-MIT or http://opensource.org/licenses/MIT>, at your
// option. This file may not be copied, modified, or distributed
// except according to those terms.

pub use self::ClosureKind::*;

use back::abi;
use back::link::mangle_internal_name_by_path_and_seq;
use llvm::ValueRef;
use middle::mem_categorization::Typer;
use trans::adt;
use trans::base::*;
use trans::build::*;
use trans::cleanup::{CleanupMethods, ScopeId};
use trans::common::*;
use trans::datum::{Datum, DatumBlock, Expr, Lvalue, rvalue_scratch_datum};
use trans::debuginfo;
use trans::expr;
use trans::monomorphize::MonoId;
use trans::type_of::*;
use trans::type_::Type;
use middle::ty::{mod, Ty};
use middle::subst::{Subst, Substs};
use session::config::FullDebugInfo;
use util::ppaux::Repr;
use util::ppaux::ty_to_string;

use arena::TypedArena;
use syntax::ast;
use syntax::ast_util;

// ___Good to know (tm)__________________________________________________
//
// The layout of a closure environment in memory is
// roughly as follows:
//
// struct rust_opaque_box {         // see rust_internal.h
//   unsigned ref_count;            // obsolete (part of @T's header)
//   fn(void*) *drop_glue;          // destructor (for proc)
//   rust_opaque_box *prev;         // obsolete (part of @T's header)
//   rust_opaque_box *next;         // obsolete (part of @T's header)
//   struct closure_data {
//       upvar1_t upvar1;
//       ...
//       upvarN_t upvarN;
//    }
// };
//
// Note that the closure is itself a rust_opaque_box.  This is true
// even for ~fn and ||, because we wish to keep binary compatibility
// between all kinds of closures.  The allocation strategy for this
// closure depends on the closure type.  For a sendfn, the closure
// (and the referenced type descriptors) will be allocated in the
// exchange heap.  For a fn, the closure is allocated in the task heap
// and is reference counted.  For a block, the closure is allocated on
// the stack.
//
// ## Opaque closures and the embedded type descriptor ##
//
// One interesting part of closures is that they encapsulate the data
// that they close over.  So when I have a ptr to a closure, I do not
// know how many type descriptors it contains nor what upvars are
// captured within.  That means I do not know precisely how big it is
// nor where its fields are located.  This is called an "opaque
// closure".
//
// Typically an opaque closure suffices because we only manipulate it
// by ptr.  The routine Type::at_box().ptr_to() returns an appropriate
// type for such an opaque closure; it allows access to the box fields,
// but not the closure_data itself.
//
// But sometimes, such as when cloning or freeing a closure, we need
// to know the full information.  That is where the type descriptor
// that defines the closure comes in handy.  We can use its take and
// drop glue functions to allocate/free data as needed.
//
// ## Subtleties concerning alignment ##
//
// It is important that we be able to locate the closure data *without
// knowing the kind of data that is being bound*.  This can be tricky
// because the alignment requirements of the bound data affects the
// alignment requires of the closure_data struct as a whole.  However,
// right now this is a non-issue in any case, because the size of the
// rust_opaque_box header is always a multiple of 16-bytes, which is
// the maximum alignment requirement we ever have to worry about.
//
// The only reason alignment matters is that, in order to learn what data
// is bound, we would normally first load the type descriptors: but their
// location is ultimately depend on their content!  There is, however, a
// workaround.  We can load the tydesc from the rust_opaque_box, which
// describes the closure_data struct and has self-contained derived type
// descriptors, and read the alignment from there.   It's just annoying to
// do.  Hopefully should this ever become an issue we'll have monomorphized
// and type descriptors will all be a bad dream.
//
// ~~~~~~~~~~~~~~~~~~~~~~~~~~~~~~~~~~~~~~~~~~~~~~~~~~~~~~~~~~~~~~~~~~~~~~

#[deriving(Copy)]
pub struct EnvValue<'tcx> {
    action: ast::CaptureClause,
    datum: Datum<'tcx, Lvalue>
}

impl<'tcx> EnvValue<'tcx> {
    pub fn to_string<'a>(&self, ccx: &CrateContext<'a, 'tcx>) -> String {
        format!("{}({})", self.action, self.datum.to_string(ccx))
    }
}

// Given a closure ty, emits a corresponding tuple ty
pub fn mk_closure_tys<'tcx>(tcx: &ty::ctxt<'tcx>,
                            bound_values: &[EnvValue<'tcx>])
                            -> Ty<'tcx> {
    // determine the types of the values in the env.  Note that this
    // is the actual types that will be stored in the map, not the
    // logical types as the user sees them, so by-ref upvars must be
    // converted to ptrs.
    let bound_tys = bound_values.iter().map(|bv| {
        match bv.action {
            ast::CaptureByValue => bv.datum.ty,
            ast::CaptureByRef => ty::mk_mut_ptr(tcx, bv.datum.ty)
        }
    }).collect();
    let cdata_ty = ty::mk_tup(tcx, bound_tys);
    debug!("cdata_ty={}", ty_to_string(tcx, cdata_ty));
    return cdata_ty;
}

fn tuplify_box_ty<'tcx>(tcx: &ty::ctxt<'tcx>, t: Ty<'tcx>) -> Ty<'tcx> {
    let ptr = ty::mk_imm_ptr(tcx, ty::mk_i8());
    ty::mk_tup(tcx, vec!(ty::mk_uint(), ty::mk_nil_ptr(tcx), ptr, ptr, t))
}

fn allocate_cbox<'blk, 'tcx>(bcx: Block<'blk, 'tcx>,
                             store: ty::TraitStore,
                             cdata_ty: Ty<'tcx>)
                             -> Result<'blk, 'tcx> {
    let _icx = push_ctxt("closure::allocate_cbox");
    let tcx = bcx.tcx();

    // Allocate and initialize the box:
    let cbox_ty = tuplify_box_ty(tcx, cdata_ty);
    match store {
        ty::UniqTraitStore => {
            malloc_raw_dyn_proc(bcx, cbox_ty)
        }
        ty::RegionTraitStore(..) => {
            let llbox = alloc_ty(bcx, cbox_ty, "__closure");
            Result::new(bcx, llbox)
        }
    }
}

pub struct ClosureResult<'blk, 'tcx: 'blk> {
    llbox: ValueRef,        // llvalue of ptr to closure
    cdata_ty: Ty<'tcx>,     // type of the closure data
    bcx: Block<'blk, 'tcx>  // final bcx
}

// Given a block context and a list of tydescs and values to bind
// construct a closure out of them. If copying is true, it is a
// heap allocated closure that copies the upvars into environment.
// Otherwise, it is stack allocated and copies pointers to the upvars.
pub fn store_environment<'blk, 'tcx>(bcx: Block<'blk, 'tcx>,
                                     bound_values: Vec<EnvValue<'tcx>> ,
                                     store: ty::TraitStore)
                                     -> ClosureResult<'blk, 'tcx> {
    let _icx = push_ctxt("closure::store_environment");
    let ccx = bcx.ccx();
    let tcx = ccx.tcx();

    // compute the type of the closure
    let cdata_ty = mk_closure_tys(tcx, bound_values[]);

    // cbox_ty has the form of a tuple: (a, b, c) we want a ptr to a
    // tuple.  This could be a ptr in uniq or a box or on stack,
    // whatever.
    let cbox_ty = tuplify_box_ty(tcx, cdata_ty);
    let cboxptr_ty = ty::mk_ptr(tcx, ty::mt {ty:cbox_ty, mutbl:ast::MutImmutable});
    let llboxptr_ty = type_of(ccx, cboxptr_ty);

    // If there are no bound values, no point in allocating anything.
    if bound_values.is_empty() {
        return ClosureResult {llbox: C_null(llboxptr_ty),
                              cdata_ty: cdata_ty,
                              bcx: bcx};
    }

    // allocate closure in the heap
    let Result {bcx, val: llbox} = allocate_cbox(bcx, store, cdata_ty);

    let llbox = PointerCast(bcx, llbox, llboxptr_ty);
    debug!("tuplify_box_ty = {}", ty_to_string(tcx, cbox_ty));

    // Copy expr values into boxed bindings.
    let mut bcx = bcx;
    for (i, bv) in bound_values.into_iter().enumerate() {
        debug!("Copy {} into closure", bv.to_string(ccx));

        if ccx.sess().asm_comments() {
            add_comment(bcx, format!("Copy {} into closure",
                                     bv.to_string(ccx))[]);
        }

        let bound_data = GEPi(bcx, llbox, &[0u, abi::BOX_FIELD_BODY, i]);

        match bv.action {
            ast::CaptureByValue => {
                bcx = bv.datum.store_to(bcx, bound_data);
            }
            ast::CaptureByRef => {
                Store(bcx, bv.datum.to_llref(), bound_data);
            }
        }
    }

    ClosureResult { llbox: llbox, cdata_ty: cdata_ty, bcx: bcx }
}

// Given a context and a list of upvars, build a closure. This just
// collects the upvars and packages them up for store_environment.
fn build_closure<'blk, 'tcx>(bcx0: Block<'blk, 'tcx>,
                             freevar_mode: ast::CaptureClause,
                             freevars: &Vec<ty::Freevar>,
                             store: ty::TraitStore)
                             -> ClosureResult<'blk, 'tcx> {
    let _icx = push_ctxt("closure::build_closure");

    // If we need to, package up the iterator body to call
    let bcx = bcx0;

    // Package up the captured upvars
    let mut env_vals = Vec::new();
    for freevar in freevars.iter() {
        let datum = expr::trans_local_var(bcx, freevar.def);
        env_vals.push(EnvValue {action: freevar_mode, datum: datum});
    }

    store_environment(bcx, env_vals, store)
}

// Given an enclosing block context, a new function context, a closure type,
// and a list of upvars, generate code to load and populate the environment
// with the upvars and type descriptors.
fn load_environment<'blk, 'tcx>(bcx: Block<'blk, 'tcx>,
                                cdata_ty: Ty<'tcx>,
                                freevars: &[ty::Freevar],
                                store: ty::TraitStore)
                                -> Block<'blk, 'tcx> {
    let _icx = push_ctxt("closure::load_environment");

    // Load a pointer to the closure data, skipping over the box header:
    let llcdata = at_box_body(bcx, cdata_ty, bcx.fcx.llenv.unwrap());

    // Store the pointer to closure data in an alloca for debug info because that's what the
    // llvm.dbg.declare intrinsic expects
    let env_pointer_alloca = if bcx.sess().opts.debuginfo == FullDebugInfo {
        let alloc = alloc_ty(bcx, ty::mk_mut_ptr(bcx.tcx(), cdata_ty), "__debuginfo_env_ptr");
        Store(bcx, llcdata, alloc);
        Some(alloc)
    } else {
        None
    };

    // Populate the upvars from the environment
    let mut i = 0u;
    for freevar in freevars.iter() {
        let mut upvarptr = GEPi(bcx, llcdata, &[0u, i]);
        let captured_by_ref = match store {
            ty::RegionTraitStore(..) => {
                upvarptr = Load(bcx, upvarptr);
                true
            }
            ty::UniqTraitStore => false
        };
        let def_id = freevar.def.def_id();

        bcx.fcx.llupvars.borrow_mut().insert(def_id.node, upvarptr);
        if let Some(env_pointer_alloca) = env_pointer_alloca {
            debuginfo::create_captured_var_metadata(
                bcx,
                def_id.node,
                env_pointer_alloca,
                i,
                captured_by_ref,
                freevar.span);
        }

        i += 1u;
    }

    bcx
}

fn load_unboxed_closure_environment<'blk, 'tcx>(
                                    bcx: Block<'blk, 'tcx>,
                                    arg_scope_id: ScopeId,
                                    freevar_mode: ast::CaptureClause,
                                    freevars: &[ty::Freevar])
                                    -> Block<'blk, 'tcx> {
    let _icx = push_ctxt("closure::load_environment");

    // Special case for small by-value selfs.
    let closure_id = ast_util::local_def(bcx.fcx.id);
    let self_type = self_type_for_unboxed_closure(bcx.ccx(), closure_id,
                                                  node_id_type(bcx, closure_id.node));
    let kind = kind_for_unboxed_closure(bcx.ccx(), closure_id);
    let llenv = if kind == ty::FnOnceUnboxedClosureKind &&
            !arg_is_indirect(bcx.ccx(), self_type) {
        let datum = rvalue_scratch_datum(bcx,
                                         self_type,
                                         "unboxed_closure_env");
        store_ty(bcx, bcx.fcx.llenv.unwrap(), datum.val, self_type);
        datum.val
    } else {
        bcx.fcx.llenv.unwrap()
    };

    // Store the pointer to closure data in an alloca for debug info because that's what the
    // llvm.dbg.declare intrinsic expects
    let env_pointer_alloca = if bcx.sess().opts.debuginfo == FullDebugInfo {
        let alloc = alloca(bcx, val_ty(llenv), "__debuginfo_env_ptr");
        Store(bcx, llenv, alloc);
        Some(alloc)
    } else {
        None
    };

    for (i, freevar) in freevars.iter().enumerate() {
        let mut upvar_ptr = GEPi(bcx, llenv, &[0, i]);
        let captured_by_ref = match freevar_mode {
            ast::CaptureByRef => {
                upvar_ptr = Load(bcx, upvar_ptr);
                true
            }
            ast::CaptureByValue => false
        };
        let def_id = freevar.def.def_id();
        bcx.fcx.llupvars.borrow_mut().insert(def_id.node, upvar_ptr);

        if kind == ty::FnOnceUnboxedClosureKind && freevar_mode == ast::CaptureByValue {
            bcx.fcx.schedule_drop_mem(arg_scope_id,
                                      upvar_ptr,
                                      node_id_type(bcx, def_id.node))
        }

        if let Some(env_pointer_alloca) = env_pointer_alloca {
            debuginfo::create_captured_var_metadata(
                bcx,
                def_id.node,
                env_pointer_alloca,
                i,
                captured_by_ref,
                freevar.span);
        }
    }

    bcx
}

fn fill_fn_pair(bcx: Block, pair: ValueRef, llfn: ValueRef, llenvptr: ValueRef) {
    Store(bcx, llfn, GEPi(bcx, pair, &[0u, abi::FAT_PTR_ADDR]));
    let llenvptr = PointerCast(bcx, llenvptr, Type::i8p(bcx.ccx()));
    Store(bcx, llenvptr, GEPi(bcx, pair, &[0u, abi::FAT_PTR_EXTRA]));
}

#[deriving(PartialEq)]
pub enum ClosureKind<'tcx> {
    NotClosure,
    // See load_environment.
    BoxedClosure(Ty<'tcx>, ty::TraitStore),
    // See load_unboxed_closure_environment.
    UnboxedClosure(ast::CaptureClause)
}

pub struct ClosureEnv<'a, 'tcx> {
    freevars: &'a [ty::Freevar],
    pub kind: ClosureKind<'tcx>
}

impl<'a, 'tcx> ClosureEnv<'a, 'tcx> {
    pub fn new(freevars: &'a [ty::Freevar], kind: ClosureKind<'tcx>)
               -> ClosureEnv<'a, 'tcx> {
        ClosureEnv {
            freevars: freevars,
            kind: kind
        }
    }

    pub fn load<'blk>(self, bcx: Block<'blk, 'tcx>, arg_scope: ScopeId)
                      -> Block<'blk, 'tcx> {
        // Don't bother to create the block if there's nothing to load
        if self.freevars.is_empty() {
            return bcx;
        }

        match self.kind {
            NotClosure => bcx,
            BoxedClosure(cdata_ty, store) => {
                load_environment(bcx, cdata_ty, self.freevars, store)
            }
            UnboxedClosure(freevar_mode) => {
                load_unboxed_closure_environment(bcx, arg_scope, freevar_mode, self.freevars)
            }
        }
    }
}

/// Translates the body of a closure expression.
///
/// - `store`
/// - `decl`
/// - `body`
/// - `id`: The id of the closure expression.
/// - `cap_clause`: information about captured variables, if any.
/// - `dest`: where to write the closure value, which must be a
///   (fn ptr, env) pair
pub fn trans_expr_fn<'blk, 'tcx>(bcx: Block<'blk, 'tcx>,
                                 store: ty::TraitStore,
                                 decl: &ast::FnDecl,
                                 body: &ast::Block,
                                 id: ast::NodeId,
                                 dest: expr::Dest)
                                 -> Block<'blk, 'tcx> {
    let _icx = push_ctxt("closure::trans_expr_fn");

    let dest_addr = match dest {
        expr::SaveIn(p) => p,
        expr::Ignore => {
            return bcx; // closure construction is non-side-effecting
        }
    };

    let ccx = bcx.ccx();
    let tcx = bcx.tcx();
    let fty = node_id_type(bcx, id);
    let s = tcx.map.with_path(id, |path| {
        mangle_internal_name_by_path_and_seq(path, "closure")
    });
    let llfn = decl_internal_rust_fn(ccx, fty, s[]);

    // set an inline hint for all closures
    set_inline_hint(llfn);

    let freevar_mode = tcx.capture_mode(id);
    let freevars: Vec<ty::Freevar> =
        ty::with_freevars(tcx, id, |fv| fv.iter().map(|&fv| fv).collect());

    let ClosureResult {
        llbox,
        cdata_ty,
        bcx
    } = build_closure(bcx, freevar_mode, &freevars, store);

    trans_closure(ccx,
                  decl,
                  body,
                  llfn,
                  bcx.fcx.param_substs,
                  id,
                  &[],
                  ty::ty_fn_ret(fty),
                  ty::ty_fn_abi(fty),
                  ClosureEnv::new(freevars[],
                                  BoxedClosure(cdata_ty, store)));
    fill_fn_pair(bcx, dest_addr, llfn, llbox);
    bcx
}

/// Returns the LLVM function declaration for an unboxed closure, creating it
/// if necessary. If the ID does not correspond to a closure ID, returns None.
pub fn get_or_create_declaration_if_unboxed_closure<'blk, 'tcx>(bcx: Block<'blk, 'tcx>,
                                                                closure_id: ast::DefId,
                                                                substs: &Substs<'tcx>)
                                                                -> Option<ValueRef> {
    let ccx = bcx.ccx();
    if !ccx.tcx().unboxed_closures.borrow().contains_key(&closure_id) {
        // Not an unboxed closure.
        return None
    }

    let function_type = ty::node_id_to_type(bcx.tcx(), closure_id.node);
    let function_type = function_type.subst(bcx.tcx(), substs);

    // Normalize type so differences in regions and typedefs don't cause
    // duplicate declarations
    let function_type = ty::normalize_ty(bcx.tcx(), function_type);
    let params = match function_type.sty {
        ty::ty_unboxed_closure(_, _, ref substs) => substs.types.clone(),
        _ => unreachable!()
    };
    let mono_id = MonoId {
        def: closure_id,
        params: params
    };

    match ccx.unboxed_closure_vals().borrow().get(&mono_id) {
        Some(llfn) => {
            debug!("get_or_create_declaration_if_unboxed_closure(): found \
                    closure");
            return Some(*llfn)
        }
        None => {}
    }

    let symbol = ccx.tcx().map.with_path(closure_id.node, |path| {
        mangle_internal_name_by_path_and_seq(path, "unboxed_closure")
    });

    let llfn = decl_internal_rust_fn(ccx, function_type, symbol[]);

    // set an inline hint for all closures
    set_inline_hint(llfn);

    debug!("get_or_create_declaration_if_unboxed_closure(): inserting new \
            closure {} (type {})",
           mono_id,
           ccx.tn().type_to_string(val_ty(llfn)));
    ccx.unboxed_closure_vals().borrow_mut().insert(mono_id, llfn);

    Some(llfn)
}

pub fn trans_unboxed_closure<'blk, 'tcx>(
                             mut bcx: Block<'blk, 'tcx>,
                             decl: &ast::FnDecl,
                             body: &ast::Block,
                             id: ast::NodeId,
                             dest: expr::Dest)
                             -> Block<'blk, 'tcx> {
    let _icx = push_ctxt("closure::trans_unboxed_closure");

    debug!("trans_unboxed_closure()");

    let closure_id = ast_util::local_def(id);
    let llfn = get_or_create_declaration_if_unboxed_closure(
        bcx,
        closure_id,
        bcx.fcx.param_substs).unwrap();

    let function_type = (*bcx.tcx().unboxed_closures.borrow())[closure_id]
                                                              .closure_type
                                                              .clone();
    let function_type = ty::mk_closure(bcx.tcx(), function_type);

    let freevars: Vec<ty::Freevar> =
        ty::with_freevars(bcx.tcx(), id, |fv| fv.iter().map(|&fv| fv).collect());
    let freevar_mode = bcx.tcx().capture_mode(id);

    trans_closure(bcx.ccx(),
                  decl,
                  body,
                  llfn,
                  bcx.fcx.param_substs,
                  id,
                  &[],
                  ty::ty_fn_ret(function_type),
                  ty::ty_fn_abi(function_type),
                  ClosureEnv::new(freevars[],
                                  UnboxedClosure(freevar_mode)));

    // Don't hoist this to the top of the function. It's perfectly legitimate
    // to have a zero-size unboxed closure (in which case dest will be
    // `Ignore`) and we must still generate the closure body.
    let dest_addr = match dest {
        expr::SaveIn(p) => p,
        expr::Ignore => {
            debug!("trans_unboxed_closure() ignoring result");
            return bcx
        }
    };

    let repr = adt::represent_type(bcx.ccx(), node_id_type(bcx, id));

    // Create the closure.
    for (i, freevar) in freevars.iter().enumerate() {
        let datum = expr::trans_local_var(bcx, freevar.def);
        let upvar_slot_dest = adt::trans_field_ptr(bcx,
                                                   &*repr,
                                                   dest_addr,
                                                   0,
                                                   i);
        match freevar_mode {
            ast::CaptureByValue => {
                bcx = datum.store_to(bcx, upvar_slot_dest);
            }
            ast::CaptureByRef => {
                Store(bcx, datum.to_llref(), upvar_slot_dest);
            }
        }
    }
    adt::trans_set_discr(bcx, &*repr, dest_addr, 0);

    bcx
}

pub fn get_wrapper_for_bare_fn<'a, 'tcx>(ccx: &CrateContext<'a, 'tcx>,
                                         closure_ty: Ty<'tcx>,
                                         def_id: ast::DefId,
                                         fn_ptr: ValueRef,
<<<<<<< HEAD
                                         is_local: bool) -> ValueRef {

    let def_id = match def {
        def::DefFn(did, _) | def::DefStaticMethod(did, _) |
        def::DefVariant(_, did, _) | def::DefStruct(did) => did,
        _ => {
            ccx.sess().bug(format!("get_wrapper_for_bare_fn: \
                                    expected a statically resolved fn, got \
                                    {}",
                                    def)[]);
        }
    };

=======
                                         is_local: bool) -> ValueRef
{
>>>>>>> 763152b9
    match ccx.closure_bare_wrapper_cache().borrow().get(&fn_ptr) {
        Some(&llval) => return llval,
        None => {}
    }

    let tcx = ccx.tcx();

    debug!("get_wrapper_for_bare_fn(closure_ty={})", closure_ty.repr(tcx));

    let f = match closure_ty.sty {
        ty::ty_closure(ref f) => f,
        _ => {
            ccx.sess().bug(format!("get_wrapper_for_bare_fn: \
                                    expected a closure ty, got {}",
                                    closure_ty.repr(tcx))[]);
        }
    };

    let name = ty::with_path(tcx, def_id, |path| {
        mangle_internal_name_by_path_and_seq(path, "as_closure")
    });
    let llfn = if is_local {
        decl_internal_rust_fn(ccx, closure_ty, name[])
    } else {
        decl_rust_fn(ccx, closure_ty, name[])
    };

    ccx.closure_bare_wrapper_cache().borrow_mut().insert(fn_ptr, llfn);

    // This is only used by statics inlined from a different crate.
    if !is_local {
        // Don't regenerate the wrapper, just reuse the original one.
        return llfn;
    }

    let _icx = push_ctxt("closure::get_wrapper_for_bare_fn");

    let arena = TypedArena::new();
    let empty_param_substs = Substs::trans_empty();
    let fcx = new_fn_ctxt(ccx, llfn, ast::DUMMY_NODE_ID, true, f.sig.0.output,
                          &empty_param_substs, None, &arena);
    let bcx = init_function(&fcx, true, f.sig.0.output);

    let args = create_datums_for_fn_args(&fcx,
                                         ty::ty_fn_args(closure_ty)
                                            []);
    let mut llargs = Vec::new();
    match fcx.llretslotptr.get() {
        Some(llretptr) => {
            assert!(!fcx.needs_ret_allocas);
            llargs.push(llretptr);
        }
        None => {}
    }
    llargs.extend(args.iter().map(|arg| arg.val));

    let retval = Call(bcx, fn_ptr, llargs.as_slice(), None);
    match f.sig.0.output {
        ty::FnConverging(output_type) => {
            if return_type_is_void(ccx, output_type) || fcx.llretslotptr.get().is_some() {
                RetVoid(bcx);
            } else {
                Ret(bcx, retval);
            }
        }
        ty::FnDiverging => {
            RetVoid(bcx);
        }
    }

    // HACK(eddyb) finish_fn cannot be used here, we returned directly.
    debuginfo::clear_source_location(&fcx);
    fcx.cleanup();

    llfn
}

pub fn make_closure_from_bare_fn<'blk, 'tcx>(bcx: Block<'blk, 'tcx>,
                                             closure_ty: Ty<'tcx>,
                                             def_id: ast::DefId,
                                             fn_ptr: ValueRef)
                                             -> DatumBlock<'blk, 'tcx, Expr>  {
    let scratch = rvalue_scratch_datum(bcx, closure_ty, "__adjust");
    let wrapper = get_wrapper_for_bare_fn(bcx.ccx(), closure_ty, def_id, fn_ptr, true);
    fill_fn_pair(bcx, scratch.val, wrapper, C_null(Type::i8p(bcx.ccx())));

    DatumBlock::new(bcx, scratch.to_expr_datum())
}<|MERGE_RESOLUTION|>--- conflicted
+++ resolved
@@ -604,7 +604,6 @@
                                          closure_ty: Ty<'tcx>,
                                          def_id: ast::DefId,
                                          fn_ptr: ValueRef,
-<<<<<<< HEAD
                                          is_local: bool) -> ValueRef {
 
     let def_id = match def {
@@ -618,10 +617,6 @@
         }
     };
 
-=======
-                                         is_local: bool) -> ValueRef
-{
->>>>>>> 763152b9
     match ccx.closure_bare_wrapper_cache().borrow().get(&fn_ptr) {
         Some(&llval) => return llval,
         None => {}
