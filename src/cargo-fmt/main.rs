--- conflicted
+++ resolved
@@ -14,11 +14,7 @@
 use std::process::Command;
 use std::str;
 
-<<<<<<< HEAD
-use clap::{CommandFactory, Parser};
-=======
 use clap::{AppSettings, CommandFactory, Parser};
->>>>>>> 08105e80
 
 #[path = "test/mod.rs"]
 #[cfg(test)]
@@ -26,10 +22,7 @@
 
 #[derive(Parser)]
 #[clap(
-<<<<<<< HEAD
-=======
     global_setting(AppSettings::NoAutoVersion),
->>>>>>> 08105e80
     bin_name = "cargo fmt",
     about = "This utility formats all bin and lib files of \
              the current crate using rustfmt."
