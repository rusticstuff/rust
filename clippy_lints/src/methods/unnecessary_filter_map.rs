--- conflicted
+++ resolved
@@ -32,38 +32,21 @@
         found_mapping |= return_visitor.found_mapping;
         found_filtering |= return_visitor.found_filtering;
 
-<<<<<<< HEAD
+        let in_ty = cx.typeck_results().node_type(body.params[0].hir_id);
         let sugg = if !found_filtering {
-            "map"
-        } else if !found_mapping && !mutates_arg {
-            let in_ty = cx.typeck_results().node_type(body.params[0].hir_id);
+            if name == "filter_map" { "map" } else { "map(..).next()" }
+        } else if !found_mapping && !mutates_arg && (!clone_or_copy_needed || is_copy(cx, in_ty)) {
             match cx.typeck_results().expr_ty(&body.value).kind() {
-                ty::Adt(adt, subst) if cx.tcx.is_diagnostic_item(sym::Option, adt.did()) && in_ty == subst.type_at(0) => {
-                    "filter"
+                ty::Adt(adt, subst)
+                    if cx.tcx.is_diagnostic_item(sym::Option, adt.did()) && in_ty == subst.type_at(0) =>
+                {
+                    if name == "filter_map" { "filter" } else { "find" }
                 },
                 _ => return,
             }
         } else {
             return;
         };
-=======
-        let in_ty = cx.typeck_results().node_type(body.params[0].hir_id);
-        let sugg =
-            if !found_filtering {
-                if name == "filter_map" { "map" } else { "map(..).next()" }
-            } else if !found_mapping && !mutates_arg && (!clone_or_copy_needed || is_copy(cx, in_ty)) {
-                match cx.typeck_results().expr_ty(&body.value).kind() {
-                    ty::Adt(adt, subst)
-                        if cx.tcx.is_diagnostic_item(sym::Option, adt.did) && in_ty == subst.type_at(0) =>
-                    {
-                        if name == "filter_map" { "filter" } else { "find" }
-                    },
-                    _ => return,
-                }
-            } else {
-                return;
-            };
->>>>>>> e2e492c1
         span_lint(
             cx,
             if name == "filter_map" {
