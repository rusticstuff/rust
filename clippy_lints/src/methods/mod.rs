mod bind_instead_of_map;
mod bytes_nth;
mod chars_cmp;
mod chars_cmp_with_unwrap;
mod chars_last_cmp;
mod chars_last_cmp_with_unwrap;
mod chars_next_cmp;
mod chars_next_cmp_with_unwrap;
mod clone_on_copy;
mod clone_on_ref_ptr;
mod cloned_instead_of_copied;
mod expect_fun_call;
mod expect_used;
mod extend_with_drain;
mod filetype_is_file;
mod filter_map;
mod filter_map_identity;
mod filter_map_next;
mod filter_next;
mod flat_map_identity;
mod flat_map_option;
mod from_iter_instead_of_collect;
mod get_unwrap;
mod implicit_clone;
mod inefficient_to_string;
mod inspect_for_each;
mod into_iter_on_ref;
mod iter_cloned_collect;
mod iter_count;
mod iter_next_slice;
mod iter_nth;
mod iter_nth_zero;
mod iter_skip_next;
mod iterator_step_by_zero;
mod manual_saturating_arithmetic;
mod manual_str_repeat;
mod map_collect_result_unit;
mod map_flatten;
mod map_identity;
mod map_unwrap_or;
mod ok_expect;
mod option_as_ref_deref;
mod option_map_or_none;
mod option_map_unwrap_or;
mod or_fun_call;
mod search_is_some;
mod single_char_add_str;
mod single_char_insert_string;
mod single_char_pattern;
mod single_char_push_string;
mod skip_while_next;
mod str_splitn;
mod string_extend_chars;
mod suspicious_map;
mod suspicious_splitn;
mod uninit_assumed_init;
mod unnecessary_filter_map;
mod unnecessary_fold;
mod unnecessary_iter_cloned;
mod unnecessary_lazy_eval;
mod unnecessary_to_owned;
mod unwrap_or_else_default;
mod unwrap_used;
mod useless_asref;
mod utils;
mod wrong_self_convention;
mod zst_offset;

use bind_instead_of_map::BindInsteadOfMap;
use clippy_utils::consts::{constant, Constant};
use clippy_utils::diagnostics::{span_lint, span_lint_and_help};
use clippy_utils::ty::{contains_adt_constructor, contains_ty, implements_trait, is_copy, is_type_diagnostic_item};
use clippy_utils::{contains_return, get_trait_def_id, iter_input_pats, meets_msrv, msrvs, paths, return_ty};
use if_chain::if_chain;
use rustc_hir as hir;
use rustc_hir::def::Res;
use rustc_hir::{Expr, ExprKind, PrimTy, QPath, TraitItem, TraitItemKind};
use rustc_lint::{LateContext, LateLintPass, LintContext};
use rustc_middle::lint::in_external_macro;
use rustc_middle::ty::{self, TraitRef, Ty, TyS};
use rustc_semver::RustcVersion;
use rustc_session::{declare_tool_lint, impl_lint_pass};
use rustc_span::symbol::SymbolStr;
use rustc_span::{sym, Span};
use rustc_typeck::hir_ty_to_ty;

declare_clippy_lint! {
    /// ### What it does
    /// Checks for usages of `cloned()` on an `Iterator` or `Option` where
    /// `copied()` could be used instead.
    ///
    /// ### Why is this bad?
    /// `copied()` is better because it guarantees that the type being cloned
    /// implements `Copy`.
    ///
    /// ### Example
    /// ```rust
    /// [1, 2, 3].iter().cloned();
    /// ```
    /// Use instead:
    /// ```rust
    /// [1, 2, 3].iter().copied();
    /// ```
    #[clippy::version = "1.53.0"]
    pub CLONED_INSTEAD_OF_COPIED,
    pedantic,
    "used `cloned` where `copied` could be used instead"
}

declare_clippy_lint! {
    /// ### What it does
    /// Checks for usages of `Iterator::flat_map()` where `filter_map()` could be
    /// used instead.
    ///
    /// ### Why is this bad?
    /// When applicable, `filter_map()` is more clear since it shows that
    /// `Option` is used to produce 0 or 1 items.
    ///
    /// ### Example
    /// ```rust
    /// let nums: Vec<i32> = ["1", "2", "whee!"].iter().flat_map(|x| x.parse().ok()).collect();
    /// ```
    /// Use instead:
    /// ```rust
    /// let nums: Vec<i32> = ["1", "2", "whee!"].iter().filter_map(|x| x.parse().ok()).collect();
    /// ```
    #[clippy::version = "1.53.0"]
    pub FLAT_MAP_OPTION,
    pedantic,
    "used `flat_map` where `filter_map` could be used instead"
}

declare_clippy_lint! {
    /// ### What it does
    /// Checks for `.unwrap()` calls on `Option`s and on `Result`s.
    ///
    /// ### Why is this bad?
    /// It is better to handle the `None` or `Err` case,
    /// or at least call `.expect(_)` with a more helpful message. Still, for a lot of
    /// quick-and-dirty code, `unwrap` is a good choice, which is why this lint is
    /// `Allow` by default.
    ///
    /// `result.unwrap()` will let the thread panic on `Err` values.
    /// Normally, you want to implement more sophisticated error handling,
    /// and propagate errors upwards with `?` operator.
    ///
    /// Even if you want to panic on errors, not all `Error`s implement good
    /// messages on display. Therefore, it may be beneficial to look at the places
    /// where they may get displayed. Activate this lint to do just that.
    ///
    /// ### Examples
    /// ```rust
    /// # let opt = Some(1);
    ///
    /// // Bad
    /// opt.unwrap();
    ///
    /// // Good
    /// opt.expect("more helpful message");
    /// ```
    ///
    /// // or
    ///
    /// ```rust
    /// # let res: Result<usize, ()> = Ok(1);
    ///
    /// // Bad
    /// res.unwrap();
    ///
    /// // Good
    /// res.expect("more helpful message");
    /// ```
    #[clippy::version = "1.45.0"]
    pub UNWRAP_USED,
    restriction,
    "using `.unwrap()` on `Result` or `Option`, which should at least get a better message using `expect()`"
}

declare_clippy_lint! {
    /// ### What it does
    /// Checks for `.expect()` calls on `Option`s and `Result`s.
    ///
    /// ### Why is this bad?
    /// Usually it is better to handle the `None` or `Err` case.
    /// Still, for a lot of quick-and-dirty code, `expect` is a good choice, which is why
    /// this lint is `Allow` by default.
    ///
    /// `result.expect()` will let the thread panic on `Err`
    /// values. Normally, you want to implement more sophisticated error handling,
    /// and propagate errors upwards with `?` operator.
    ///
    /// ### Examples
    /// ```rust,ignore
    /// # let opt = Some(1);
    ///
    /// // Bad
    /// opt.expect("one");
    ///
    /// // Good
    /// let opt = Some(1);
    /// opt?;
    /// ```
    ///
    /// // or
    ///
    /// ```rust
    /// # let res: Result<usize, ()> = Ok(1);
    ///
    /// // Bad
    /// res.expect("one");
    ///
    /// // Good
    /// res?;
    /// # Ok::<(), ()>(())
    /// ```
    #[clippy::version = "1.45.0"]
    pub EXPECT_USED,
    restriction,
    "using `.expect()` on `Result` or `Option`, which might be better handled"
}

declare_clippy_lint! {
    /// ### What it does
    /// Checks for methods that should live in a trait
    /// implementation of a `std` trait (see [llogiq's blog
    /// post](http://llogiq.github.io/2015/07/30/traits.html) for further
    /// information) instead of an inherent implementation.
    ///
    /// ### Why is this bad?
    /// Implementing the traits improve ergonomics for users of
    /// the code, often with very little cost. Also people seeing a `mul(...)`
    /// method
    /// may expect `*` to work equally, so you should have good reason to disappoint
    /// them.
    ///
    /// ### Example
    /// ```rust
    /// struct X;
    /// impl X {
    ///     fn add(&self, other: &X) -> X {
    ///         // ..
    /// # X
    ///     }
    /// }
    /// ```
    #[clippy::version = "pre 1.29.0"]
    pub SHOULD_IMPLEMENT_TRAIT,
    style,
    "defining a method that should be implementing a std trait"
}

declare_clippy_lint! {
    /// ### What it does
    /// Checks for methods with certain name prefixes and which
    /// doesn't match how self is taken. The actual rules are:
    ///
    /// |Prefix |Postfix     |`self` taken           | `self` type  |
    /// |-------|------------|-----------------------|--------------|
    /// |`as_`  | none       |`&self` or `&mut self` | any          |
    /// |`from_`| none       | none                  | any          |
    /// |`into_`| none       |`self`                 | any          |
    /// |`is_`  | none       |`&self` or none        | any          |
    /// |`to_`  | `_mut`     |`&mut self`            | any          |
    /// |`to_`  | not `_mut` |`self`                 | `Copy`       |
    /// |`to_`  | not `_mut` |`&self`                | not `Copy`   |
    ///
    /// Note: Clippy doesn't trigger methods with `to_` prefix in:
    /// - Traits definition.
    /// Clippy can not tell if a type that implements a trait is `Copy` or not.
    /// - Traits implementation, when `&self` is taken.
    /// The method signature is controlled by the trait and often `&self` is required for all types that implement the trait
    /// (see e.g. the `std::string::ToString` trait).
    ///
    /// Clippy allows `Pin<&Self>` and `Pin<&mut Self>` if `&self` and `&mut self` is required.
    ///
    /// Please find more info here:
    /// https://rust-lang.github.io/api-guidelines/naming.html#ad-hoc-conversions-follow-as_-to_-into_-conventions-c-conv
    ///
    /// ### Why is this bad?
    /// Consistency breeds readability. If you follow the
    /// conventions, your users won't be surprised that they, e.g., need to supply a
    /// mutable reference to a `as_..` function.
    ///
    /// ### Example
    /// ```rust
    /// # struct X;
    /// impl X {
    ///     fn as_str(self) -> &'static str {
    ///         // ..
    /// # ""
    ///     }
    /// }
    /// ```
    #[clippy::version = "pre 1.29.0"]
    pub WRONG_SELF_CONVENTION,
    style,
    "defining a method named with an established prefix (like \"into_\") that takes `self` with the wrong convention"
}

declare_clippy_lint! {
    /// ### What it does
    /// Checks for usage of `ok().expect(..)`.
    ///
    /// ### Why is this bad?
    /// Because you usually call `expect()` on the `Result`
    /// directly to get a better error message.
    ///
    /// ### Known problems
    /// The error type needs to implement `Debug`
    ///
    /// ### Example
    /// ```rust
    /// # let x = Ok::<_, ()>(());
    ///
    /// // Bad
    /// x.ok().expect("why did I do this again?");
    ///
    /// // Good
    /// x.expect("why did I do this again?");
    /// ```
    #[clippy::version = "pre 1.29.0"]
    pub OK_EXPECT,
    style,
    "using `ok().expect()`, which gives worse error messages than calling `expect` directly on the Result"
}

declare_clippy_lint! {
    /// ### What it does
    /// Checks for usages of `_.unwrap_or_else(Default::default)` on `Option` and
    /// `Result` values.
    ///
    /// ### Why is this bad?
    /// Readability, these can be written as `_.unwrap_or_default`, which is
    /// simpler and more concise.
    ///
    /// ### Examples
    /// ```rust
    /// # let x = Some(1);
    ///
    /// // Bad
    /// x.unwrap_or_else(Default::default);
    /// x.unwrap_or_else(u32::default);
    ///
    /// // Good
    /// x.unwrap_or_default();
    /// ```
    #[clippy::version = "1.56.0"]
    pub UNWRAP_OR_ELSE_DEFAULT,
    style,
    "using `.unwrap_or_else(Default::default)`, which is more succinctly expressed as `.unwrap_or_default()`"
}

declare_clippy_lint! {
    /// ### What it does
    /// Checks for usage of `option.map(_).unwrap_or(_)` or `option.map(_).unwrap_or_else(_)` or
    /// `result.map(_).unwrap_or_else(_)`.
    ///
    /// ### Why is this bad?
    /// Readability, these can be written more concisely (resp.) as
    /// `option.map_or(_, _)`, `option.map_or_else(_, _)` and `result.map_or_else(_, _)`.
    ///
    /// ### Known problems
    /// The order of the arguments is not in execution order
    ///
    /// ### Examples
    /// ```rust
    /// # let x = Some(1);
    ///
    /// // Bad
    /// x.map(|a| a + 1).unwrap_or(0);
    ///
    /// // Good
    /// x.map_or(0, |a| a + 1);
    /// ```
    ///
    /// // or
    ///
    /// ```rust
    /// # let x: Result<usize, ()> = Ok(1);
    /// # fn some_function(foo: ()) -> usize { 1 }
    ///
    /// // Bad
    /// x.map(|a| a + 1).unwrap_or_else(some_function);
    ///
    /// // Good
    /// x.map_or_else(some_function, |a| a + 1);
    /// ```
    #[clippy::version = "1.45.0"]
    pub MAP_UNWRAP_OR,
    pedantic,
    "using `.map(f).unwrap_or(a)` or `.map(f).unwrap_or_else(func)`, which are more succinctly expressed as `map_or(a, f)` or `map_or_else(a, f)`"
}

declare_clippy_lint! {
    /// ### What it does
    /// Checks for usage of `_.map_or(None, _)`.
    ///
    /// ### Why is this bad?
    /// Readability, this can be written more concisely as
    /// `_.and_then(_)`.
    ///
    /// ### Known problems
    /// The order of the arguments is not in execution order.
    ///
    /// ### Example
    /// ```rust
    /// # let opt = Some(1);
    ///
    /// // Bad
    /// opt.map_or(None, |a| Some(a + 1));
    ///
    /// // Good
    /// opt.and_then(|a| Some(a + 1));
    /// ```
    #[clippy::version = "pre 1.29.0"]
    pub OPTION_MAP_OR_NONE,
    style,
    "using `Option.map_or(None, f)`, which is more succinctly expressed as `and_then(f)`"
}

declare_clippy_lint! {
    /// ### What it does
    /// Checks for usage of `_.map_or(None, Some)`.
    ///
    /// ### Why is this bad?
    /// Readability, this can be written more concisely as
    /// `_.ok()`.
    ///
    /// ### Example
    /// Bad:
    /// ```rust
    /// # let r: Result<u32, &str> = Ok(1);
    /// assert_eq!(Some(1), r.map_or(None, Some));
    /// ```
    ///
    /// Good:
    /// ```rust
    /// # let r: Result<u32, &str> = Ok(1);
    /// assert_eq!(Some(1), r.ok());
    /// ```
    #[clippy::version = "1.44.0"]
    pub RESULT_MAP_OR_INTO_OPTION,
    style,
    "using `Result.map_or(None, Some)`, which is more succinctly expressed as `ok()`"
}

declare_clippy_lint! {
    /// ### What it does
    /// Checks for usage of `_.and_then(|x| Some(y))`, `_.and_then(|x| Ok(y))` or
    /// `_.or_else(|x| Err(y))`.
    ///
    /// ### Why is this bad?
    /// Readability, this can be written more concisely as
    /// `_.map(|x| y)` or `_.map_err(|x| y)`.
    ///
    /// ### Example
    /// ```rust
    /// # fn opt() -> Option<&'static str> { Some("42") }
    /// # fn res() -> Result<&'static str, &'static str> { Ok("42") }
    /// let _ = opt().and_then(|s| Some(s.len()));
    /// let _ = res().and_then(|s| if s.len() == 42 { Ok(10) } else { Ok(20) });
    /// let _ = res().or_else(|s| if s.len() == 42 { Err(10) } else { Err(20) });
    /// ```
    ///
    /// The correct use would be:
    ///
    /// ```rust
    /// # fn opt() -> Option<&'static str> { Some("42") }
    /// # fn res() -> Result<&'static str, &'static str> { Ok("42") }
    /// let _ = opt().map(|s| s.len());
    /// let _ = res().map(|s| if s.len() == 42 { 10 } else { 20 });
    /// let _ = res().map_err(|s| if s.len() == 42 { 10 } else { 20 });
    /// ```
    #[clippy::version = "1.45.0"]
    pub BIND_INSTEAD_OF_MAP,
    complexity,
    "using `Option.and_then(|x| Some(y))`, which is more succinctly expressed as `map(|x| y)`"
}

declare_clippy_lint! {
    /// ### What it does
    /// Checks for usage of `_.filter(_).next()`.
    ///
    /// ### Why is this bad?
    /// Readability, this can be written more concisely as
    /// `_.find(_)`.
    ///
    /// ### Example
    /// ```rust
    /// # let vec = vec![1];
    /// vec.iter().filter(|x| **x == 0).next();
    /// ```
    /// Could be written as
    /// ```rust
    /// # let vec = vec![1];
    /// vec.iter().find(|x| **x == 0);
    /// ```
    #[clippy::version = "pre 1.29.0"]
    pub FILTER_NEXT,
    complexity,
    "using `filter(p).next()`, which is more succinctly expressed as `.find(p)`"
}

declare_clippy_lint! {
    /// ### What it does
    /// Checks for usage of `_.skip_while(condition).next()`.
    ///
    /// ### Why is this bad?
    /// Readability, this can be written more concisely as
    /// `_.find(!condition)`.
    ///
    /// ### Example
    /// ```rust
    /// # let vec = vec![1];
    /// vec.iter().skip_while(|x| **x == 0).next();
    /// ```
    /// Could be written as
    /// ```rust
    /// # let vec = vec![1];
    /// vec.iter().find(|x| **x != 0);
    /// ```
    #[clippy::version = "1.42.0"]
    pub SKIP_WHILE_NEXT,
    complexity,
    "using `skip_while(p).next()`, which is more succinctly expressed as `.find(!p)`"
}

declare_clippy_lint! {
    /// ### What it does
    /// Checks for usage of `_.map(_).flatten(_)` on `Iterator` and `Option`
    ///
    /// ### Why is this bad?
    /// Readability, this can be written more concisely as
    /// `_.flat_map(_)`
    ///
    /// ### Example
    /// ```rust
    /// let vec = vec![vec![1]];
    ///
    /// // Bad
    /// vec.iter().map(|x| x.iter()).flatten();
    ///
    /// // Good
    /// vec.iter().flat_map(|x| x.iter());
    /// ```
    #[clippy::version = "1.31.0"]
    pub MAP_FLATTEN,
    complexity,
    "using combinations of `flatten` and `map` which can usually be written as a single method call"
}

declare_clippy_lint! {
    /// ### What it does
    /// Checks for usage of `_.filter(_).map(_)` that can be written more simply
    /// as `filter_map(_)`.
    ///
    /// ### Why is this bad?
    /// Redundant code in the `filter` and `map` operations is poor style and
    /// less performant.
    ///
     /// ### Example
    /// Bad:
    /// ```rust
    /// (0_i32..10)
    ///     .filter(|n| n.checked_add(1).is_some())
    ///     .map(|n| n.checked_add(1).unwrap());
    /// ```
    ///
    /// Good:
    /// ```rust
    /// (0_i32..10).filter_map(|n| n.checked_add(1));
    /// ```
    #[clippy::version = "1.51.0"]
    pub MANUAL_FILTER_MAP,
    complexity,
    "using `_.filter(_).map(_)` in a way that can be written more simply as `filter_map(_)`"
}

declare_clippy_lint! {
    /// ### What it does
    /// Checks for usage of `_.find(_).map(_)` that can be written more simply
    /// as `find_map(_)`.
    ///
    /// ### Why is this bad?
    /// Redundant code in the `find` and `map` operations is poor style and
    /// less performant.
    ///
     /// ### Example
    /// Bad:
    /// ```rust
    /// (0_i32..10)
    ///     .find(|n| n.checked_add(1).is_some())
    ///     .map(|n| n.checked_add(1).unwrap());
    /// ```
    ///
    /// Good:
    /// ```rust
    /// (0_i32..10).find_map(|n| n.checked_add(1));
    /// ```
    #[clippy::version = "1.51.0"]
    pub MANUAL_FIND_MAP,
    complexity,
    "using `_.find(_).map(_)` in a way that can be written more simply as `find_map(_)`"
}

declare_clippy_lint! {
    /// ### What it does
    /// Checks for usage of `_.filter_map(_).next()`.
    ///
    /// ### Why is this bad?
    /// Readability, this can be written more concisely as
    /// `_.find_map(_)`.
    ///
    /// ### Example
    /// ```rust
    ///  (0..3).filter_map(|x| if x == 2 { Some(x) } else { None }).next();
    /// ```
    /// Can be written as
    ///
    /// ```rust
    ///  (0..3).find_map(|x| if x == 2 { Some(x) } else { None });
    /// ```
    #[clippy::version = "1.36.0"]
    pub FILTER_MAP_NEXT,
    pedantic,
    "using combination of `filter_map` and `next` which can usually be written as a single method call"
}

declare_clippy_lint! {
    /// ### What it does
    /// Checks for usage of `flat_map(|x| x)`.
    ///
    /// ### Why is this bad?
    /// Readability, this can be written more concisely by using `flatten`.
    ///
    /// ### Example
    /// ```rust
    /// # let iter = vec![vec![0]].into_iter();
    /// iter.flat_map(|x| x);
    /// ```
    /// Can be written as
    /// ```rust
    /// # let iter = vec![vec![0]].into_iter();
    /// iter.flatten();
    /// ```
    #[clippy::version = "1.39.0"]
    pub FLAT_MAP_IDENTITY,
    complexity,
    "call to `flat_map` where `flatten` is sufficient"
}

declare_clippy_lint! {
    /// ### What it does
    /// Checks for an iterator or string search (such as `find()`,
    /// `position()`, or `rposition()`) followed by a call to `is_some()` or `is_none()`.
    ///
    /// ### Why is this bad?
    /// Readability, this can be written more concisely as:
    /// * `_.any(_)`, or `_.contains(_)` for `is_some()`,
    /// * `!_.any(_)`, or `!_.contains(_)` for `is_none()`.
    ///
    /// ### Example
    /// ```rust
    /// let vec = vec![1];
    /// vec.iter().find(|x| **x == 0).is_some();
    ///
    /// let _ = "hello world".find("world").is_none();
    /// ```
    /// Could be written as
    /// ```rust
    /// let vec = vec![1];
    /// vec.iter().any(|x| *x == 0);
    ///
    /// let _ = !"hello world".contains("world");
    /// ```
    #[clippy::version = "pre 1.29.0"]
    pub SEARCH_IS_SOME,
    complexity,
    "using an iterator or string search followed by `is_some()` or `is_none()`, which is more succinctly expressed as a call to `any()` or `contains()` (with negation in case of `is_none()`)"
}

declare_clippy_lint! {
    /// ### What it does
    /// Checks for usage of `.chars().next()` on a `str` to check
    /// if it starts with a given char.
    ///
    /// ### Why is this bad?
    /// Readability, this can be written more concisely as
    /// `_.starts_with(_)`.
    ///
    /// ### Example
    /// ```rust
    /// let name = "foo";
    /// if name.chars().next() == Some('_') {};
    /// ```
    /// Could be written as
    /// ```rust
    /// let name = "foo";
    /// if name.starts_with('_') {};
    /// ```
    #[clippy::version = "pre 1.29.0"]
    pub CHARS_NEXT_CMP,
    style,
    "using `.chars().next()` to check if a string starts with a char"
}

declare_clippy_lint! {
    /// ### What it does
    /// Checks for calls to `.or(foo(..))`, `.unwrap_or(foo(..))`,
    /// etc., and suggests to use `or_else`, `unwrap_or_else`, etc., or
    /// `unwrap_or_default` instead.
    ///
    /// ### Why is this bad?
    /// The function will always be called and potentially
    /// allocate an object acting as the default.
    ///
    /// ### Known problems
    /// If the function has side-effects, not calling it will
    /// change the semantic of the program, but you shouldn't rely on that anyway.
    ///
    /// ### Example
    /// ```rust
    /// # let foo = Some(String::new());
    /// foo.unwrap_or(String::new());
    /// ```
    /// this can instead be written:
    /// ```rust
    /// # let foo = Some(String::new());
    /// foo.unwrap_or_else(String::new);
    /// ```
    /// or
    /// ```rust
    /// # let foo = Some(String::new());
    /// foo.unwrap_or_default();
    /// ```
    #[clippy::version = "pre 1.29.0"]
    pub OR_FUN_CALL,
    perf,
    "using any `*or` method with a function call, which suggests `*or_else`"
}

declare_clippy_lint! {
    /// ### What it does
    /// Checks for calls to `.expect(&format!(...))`, `.expect(foo(..))`,
    /// etc., and suggests to use `unwrap_or_else` instead
    ///
    /// ### Why is this bad?
    /// The function will always be called.
    ///
    /// ### Known problems
    /// If the function has side-effects, not calling it will
    /// change the semantics of the program, but you shouldn't rely on that anyway.
    ///
    /// ### Example
    /// ```rust
    /// # let foo = Some(String::new());
    /// # let err_code = "418";
    /// # let err_msg = "I'm a teapot";
    /// foo.expect(&format!("Err {}: {}", err_code, err_msg));
    /// ```
    /// or
    /// ```rust
    /// # let foo = Some(String::new());
    /// # let err_code = "418";
    /// # let err_msg = "I'm a teapot";
    /// foo.expect(format!("Err {}: {}", err_code, err_msg).as_str());
    /// ```
    /// this can instead be written:
    /// ```rust
    /// # let foo = Some(String::new());
    /// # let err_code = "418";
    /// # let err_msg = "I'm a teapot";
    /// foo.unwrap_or_else(|| panic!("Err {}: {}", err_code, err_msg));
    /// ```
    #[clippy::version = "pre 1.29.0"]
    pub EXPECT_FUN_CALL,
    perf,
    "using any `expect` method with a function call"
}

declare_clippy_lint! {
    /// ### What it does
    /// Checks for usage of `.clone()` on a `Copy` type.
    ///
    /// ### Why is this bad?
    /// The only reason `Copy` types implement `Clone` is for
    /// generics, not for using the `clone` method on a concrete type.
    ///
    /// ### Example
    /// ```rust
    /// 42u64.clone();
    /// ```
    #[clippy::version = "pre 1.29.0"]
    pub CLONE_ON_COPY,
    complexity,
    "using `clone` on a `Copy` type"
}

declare_clippy_lint! {
    /// ### What it does
    /// Checks for usage of `.clone()` on a ref-counted pointer,
    /// (`Rc`, `Arc`, `rc::Weak`, or `sync::Weak`), and suggests calling Clone via unified
    /// function syntax instead (e.g., `Rc::clone(foo)`).
    ///
    /// ### Why is this bad?
    /// Calling '.clone()' on an Rc, Arc, or Weak
    /// can obscure the fact that only the pointer is being cloned, not the underlying
    /// data.
    ///
    /// ### Example
    /// ```rust
    /// # use std::rc::Rc;
    /// let x = Rc::new(1);
    ///
    /// // Bad
    /// x.clone();
    ///
    /// // Good
    /// Rc::clone(&x);
    /// ```
    #[clippy::version = "pre 1.29.0"]
    pub CLONE_ON_REF_PTR,
    restriction,
    "using 'clone' on a ref-counted pointer"
}

declare_clippy_lint! {
    /// ### What it does
    /// Checks for usage of `.clone()` on an `&&T`.
    ///
    /// ### Why is this bad?
    /// Cloning an `&&T` copies the inner `&T`, instead of
    /// cloning the underlying `T`.
    ///
    /// ### Example
    /// ```rust
    /// fn main() {
    ///     let x = vec![1];
    ///     let y = &&x;
    ///     let z = y.clone();
    ///     println!("{:p} {:p}", *y, z); // prints out the same pointer
    /// }
    /// ```
    #[clippy::version = "pre 1.29.0"]
    pub CLONE_DOUBLE_REF,
    correctness,
    "using `clone` on `&&T`"
}

declare_clippy_lint! {
    /// ### What it does
    /// Checks for usage of `.to_string()` on an `&&T` where
    /// `T` implements `ToString` directly (like `&&str` or `&&String`).
    ///
    /// ### Why is this bad?
    /// This bypasses the specialized implementation of
    /// `ToString` and instead goes through the more expensive string formatting
    /// facilities.
    ///
    /// ### Example
    /// ```rust
    /// // Generic implementation for `T: Display` is used (slow)
    /// ["foo", "bar"].iter().map(|s| s.to_string());
    ///
    /// // OK, the specialized impl is used
    /// ["foo", "bar"].iter().map(|&s| s.to_string());
    /// ```
    #[clippy::version = "1.40.0"]
    pub INEFFICIENT_TO_STRING,
    pedantic,
    "using `to_string` on `&&T` where `T: ToString`"
}

declare_clippy_lint! {
    /// ### What it does
    /// Checks for `new` not returning a type that contains `Self`.
    ///
    /// ### Why is this bad?
    /// As a convention, `new` methods are used to make a new
    /// instance of a type.
    ///
    /// ### Example
    /// In an impl block:
    /// ```rust
    /// # struct Foo;
    /// # struct NotAFoo;
    /// impl Foo {
    ///     fn new() -> NotAFoo {
    /// # NotAFoo
    ///     }
    /// }
    /// ```
    ///
    /// ```rust
    /// # struct Foo;
    /// struct Bar(Foo);
    /// impl Foo {
    ///     // Bad. The type name must contain `Self`
    ///     fn new() -> Bar {
    /// # Bar(Foo)
    ///     }
    /// }
    /// ```
    ///
    /// ```rust
    /// # struct Foo;
    /// # struct FooError;
    /// impl Foo {
    ///     // Good. Return type contains `Self`
    ///     fn new() -> Result<Foo, FooError> {
    /// # Ok(Foo)
    ///     }
    /// }
    /// ```
    ///
    /// Or in a trait definition:
    /// ```rust
    /// pub trait Trait {
    ///     // Bad. The type name must contain `Self`
    ///     fn new();
    /// }
    /// ```
    ///
    /// ```rust
    /// pub trait Trait {
    ///     // Good. Return type contains `Self`
    ///     fn new() -> Self;
    /// }
    /// ```
    #[clippy::version = "pre 1.29.0"]
    pub NEW_RET_NO_SELF,
    style,
    "not returning type containing `Self` in a `new` method"
}

declare_clippy_lint! {
    /// ### What it does
    /// Checks for string methods that receive a single-character
    /// `str` as an argument, e.g., `_.split("x")`.
    ///
    /// ### Why is this bad?
    /// Performing these methods using a `char` is faster than
    /// using a `str`.
    ///
    /// ### Known problems
    /// Does not catch multi-byte unicode characters.
    ///
    /// ### Example
    /// ```rust,ignore
    /// // Bad
    /// _.split("x");
    ///
    /// // Good
    /// _.split('x');
    #[clippy::version = "pre 1.29.0"]
    pub SINGLE_CHAR_PATTERN,
    perf,
    "using a single-character str where a char could be used, e.g., `_.split(\"x\")`"
}

declare_clippy_lint! {
    /// ### What it does
    /// Checks for calling `.step_by(0)` on iterators which panics.
    ///
    /// ### Why is this bad?
    /// This very much looks like an oversight. Use `panic!()` instead if you
    /// actually intend to panic.
    ///
    /// ### Example
    /// ```rust,should_panic
    /// for x in (0..100).step_by(0) {
    ///     //..
    /// }
    /// ```
    #[clippy::version = "pre 1.29.0"]
    pub ITERATOR_STEP_BY_ZERO,
    correctness,
    "using `Iterator::step_by(0)`, which will panic at runtime"
}

declare_clippy_lint! {
    /// ### What it does
    /// Checks for indirect collection of populated `Option`
    ///
    /// ### Why is this bad?
    /// `Option` is like a collection of 0-1 things, so `flatten`
    /// automatically does this without suspicious-looking `unwrap` calls.
    ///
    /// ### Example
    /// ```rust
    /// let _ = std::iter::empty::<Option<i32>>().filter(Option::is_some).map(Option::unwrap);
    /// ```
    /// Use instead:
    /// ```rust
    /// let _ = std::iter::empty::<Option<i32>>().flatten();
    /// ```
    #[clippy::version = "1.53.0"]
    pub OPTION_FILTER_MAP,
    complexity,
    "filtering `Option` for `Some` then force-unwrapping, which can be one type-safe operation"
}

declare_clippy_lint! {
    /// ### What it does
    /// Checks for the use of `iter.nth(0)`.
    ///
    /// ### Why is this bad?
    /// `iter.next()` is equivalent to
    /// `iter.nth(0)`, as they both consume the next element,
    ///  but is more readable.
    ///
    /// ### Example
    /// ```rust
    /// # use std::collections::HashSet;
    /// // Bad
    /// # let mut s = HashSet::new();
    /// # s.insert(1);
    /// let x = s.iter().nth(0);
    ///
    /// // Good
    /// # let mut s = HashSet::new();
    /// # s.insert(1);
    /// let x = s.iter().next();
    /// ```
    #[clippy::version = "1.42.0"]
    pub ITER_NTH_ZERO,
    style,
    "replace `iter.nth(0)` with `iter.next()`"
}

declare_clippy_lint! {
    /// ### What it does
    /// Checks for use of `.iter().nth()` (and the related
    /// `.iter_mut().nth()`) on standard library types with *O*(1) element access.
    ///
    /// ### Why is this bad?
    /// `.get()` and `.get_mut()` are more efficient and more
    /// readable.
    ///
    /// ### Example
    /// ```rust
    /// let some_vec = vec![0, 1, 2, 3];
    /// let bad_vec = some_vec.iter().nth(3);
    /// let bad_slice = &some_vec[..].iter().nth(3);
    /// ```
    /// The correct use would be:
    /// ```rust
    /// let some_vec = vec![0, 1, 2, 3];
    /// let bad_vec = some_vec.get(3);
    /// let bad_slice = &some_vec[..].get(3);
    /// ```
    #[clippy::version = "pre 1.29.0"]
    pub ITER_NTH,
    perf,
    "using `.iter().nth()` on a standard library type with O(1) element access"
}

declare_clippy_lint! {
    /// ### What it does
    /// Checks for use of `.skip(x).next()` on iterators.
    ///
    /// ### Why is this bad?
    /// `.nth(x)` is cleaner
    ///
    /// ### Example
    /// ```rust
    /// let some_vec = vec![0, 1, 2, 3];
    /// let bad_vec = some_vec.iter().skip(3).next();
    /// let bad_slice = &some_vec[..].iter().skip(3).next();
    /// ```
    /// The correct use would be:
    /// ```rust
    /// let some_vec = vec![0, 1, 2, 3];
    /// let bad_vec = some_vec.iter().nth(3);
    /// let bad_slice = &some_vec[..].iter().nth(3);
    /// ```
    #[clippy::version = "pre 1.29.0"]
    pub ITER_SKIP_NEXT,
    style,
    "using `.skip(x).next()` on an iterator"
}

declare_clippy_lint! {
    /// ### What it does
    /// Checks for use of `.get().unwrap()` (or
    /// `.get_mut().unwrap`) on a standard library type which implements `Index`
    ///
    /// ### Why is this bad?
    /// Using the Index trait (`[]`) is more clear and more
    /// concise.
    ///
    /// ### Known problems
    /// Not a replacement for error handling: Using either
    /// `.unwrap()` or the Index trait (`[]`) carries the risk of causing a `panic`
    /// if the value being accessed is `None`. If the use of `.get().unwrap()` is a
    /// temporary placeholder for dealing with the `Option` type, then this does
    /// not mitigate the need for error handling. If there is a chance that `.get()`
    /// will be `None` in your program, then it is advisable that the `None` case
    /// is handled in a future refactor instead of using `.unwrap()` or the Index
    /// trait.
    ///
    /// ### Example
    /// ```rust
    /// let mut some_vec = vec![0, 1, 2, 3];
    /// let last = some_vec.get(3).unwrap();
    /// *some_vec.get_mut(0).unwrap() = 1;
    /// ```
    /// The correct use would be:
    /// ```rust
    /// let mut some_vec = vec![0, 1, 2, 3];
    /// let last = some_vec[3];
    /// some_vec[0] = 1;
    /// ```
    #[clippy::version = "pre 1.29.0"]
    pub GET_UNWRAP,
    restriction,
    "using `.get().unwrap()` or `.get_mut().unwrap()` when using `[]` would work instead"
}

declare_clippy_lint! {
    /// ### What it does
    /// Checks for occurrences where one vector gets extended instead of append
    ///
    /// ### Why is this bad?
    /// Using `append` instead of `extend` is more concise and faster
    ///
    /// ### Example
    /// ```rust
    /// let mut a = vec![1, 2, 3];
    /// let mut b = vec![4, 5, 6];
    ///
    /// // Bad
    /// a.extend(b.drain(..));
    ///
    /// // Good
    /// a.append(&mut b);
    /// ```
    #[clippy::version = "1.55.0"]
    pub EXTEND_WITH_DRAIN,
    perf,
    "using vec.append(&mut vec) to move the full range of a vecor to another"
}

declare_clippy_lint! {
    /// ### What it does
    /// Checks for the use of `.extend(s.chars())` where s is a
    /// `&str` or `String`.
    ///
    /// ### Why is this bad?
    /// `.push_str(s)` is clearer
    ///
    /// ### Example
    /// ```rust
    /// let abc = "abc";
    /// let def = String::from("def");
    /// let mut s = String::new();
    /// s.extend(abc.chars());
    /// s.extend(def.chars());
    /// ```
    /// The correct use would be:
    /// ```rust
    /// let abc = "abc";
    /// let def = String::from("def");
    /// let mut s = String::new();
    /// s.push_str(abc);
    /// s.push_str(&def);
    /// ```
    #[clippy::version = "pre 1.29.0"]
    pub STRING_EXTEND_CHARS,
    style,
    "using `x.extend(s.chars())` where s is a `&str` or `String`"
}

declare_clippy_lint! {
    /// ### What it does
    /// Checks for the use of `.cloned().collect()` on slice to
    /// create a `Vec`.
    ///
    /// ### Why is this bad?
    /// `.to_vec()` is clearer
    ///
    /// ### Example
    /// ```rust
    /// let s = [1, 2, 3, 4, 5];
    /// let s2: Vec<isize> = s[..].iter().cloned().collect();
    /// ```
    /// The better use would be:
    /// ```rust
    /// let s = [1, 2, 3, 4, 5];
    /// let s2: Vec<isize> = s.to_vec();
    /// ```
    #[clippy::version = "pre 1.29.0"]
    pub ITER_CLONED_COLLECT,
    style,
    "using `.cloned().collect()` on slice to create a `Vec`"
}

declare_clippy_lint! {
    /// ### What it does
    /// Checks for usage of `_.chars().last()` or
    /// `_.chars().next_back()` on a `str` to check if it ends with a given char.
    ///
    /// ### Why is this bad?
    /// Readability, this can be written more concisely as
    /// `_.ends_with(_)`.
    ///
    /// ### Example
    /// ```rust
    /// # let name = "_";
    ///
    /// // Bad
    /// name.chars().last() == Some('_') || name.chars().next_back() == Some('-');
    ///
    /// // Good
    /// name.ends_with('_') || name.ends_with('-');
    /// ```
    #[clippy::version = "pre 1.29.0"]
    pub CHARS_LAST_CMP,
    style,
    "using `.chars().last()` or `.chars().next_back()` to check if a string ends with a char"
}

declare_clippy_lint! {
    /// ### What it does
    /// Checks for usage of `.as_ref()` or `.as_mut()` where the
    /// types before and after the call are the same.
    ///
    /// ### Why is this bad?
    /// The call is unnecessary.
    ///
    /// ### Example
    /// ```rust
    /// # fn do_stuff(x: &[i32]) {}
    /// let x: &[i32] = &[1, 2, 3, 4, 5];
    /// do_stuff(x.as_ref());
    /// ```
    /// The correct use would be:
    /// ```rust
    /// # fn do_stuff(x: &[i32]) {}
    /// let x: &[i32] = &[1, 2, 3, 4, 5];
    /// do_stuff(x);
    /// ```
    #[clippy::version = "pre 1.29.0"]
    pub USELESS_ASREF,
    complexity,
    "using `as_ref` where the types before and after the call are the same"
}

declare_clippy_lint! {
    /// ### What it does
    /// Checks for using `fold` when a more succinct alternative exists.
    /// Specifically, this checks for `fold`s which could be replaced by `any`, `all`,
    /// `sum` or `product`.
    ///
    /// ### Why is this bad?
    /// Readability.
    ///
    /// ### Example
    /// ```rust
    /// let _ = (0..3).fold(false, |acc, x| acc || x > 2);
    /// ```
    /// This could be written as:
    /// ```rust
    /// let _ = (0..3).any(|x| x > 2);
    /// ```
    #[clippy::version = "pre 1.29.0"]
    pub UNNECESSARY_FOLD,
    style,
    "using `fold` when a more succinct alternative exists"
}

declare_clippy_lint! {
    /// ### What it does
    /// Checks for `filter_map` calls which could be replaced by `filter` or `map`.
    /// More specifically it checks if the closure provided is only performing one of the
    /// filter or map operations and suggests the appropriate option.
    ///
    /// ### Why is this bad?
    /// Complexity. The intent is also clearer if only a single
    /// operation is being performed.
    ///
    /// ### Example
    /// ```rust
    /// let _ = (0..3).filter_map(|x| if x > 2 { Some(x) } else { None });
    ///
    /// // As there is no transformation of the argument this could be written as:
    /// let _ = (0..3).filter(|&x| x > 2);
    /// ```
    ///
    /// ```rust
    /// let _ = (0..4).filter_map(|x| Some(x + 1));
    ///
    /// // As there is no conditional check on the argument this could be written as:
    /// let _ = (0..4).map(|x| x + 1);
    /// ```
    #[clippy::version = "1.31.0"]
    pub UNNECESSARY_FILTER_MAP,
    complexity,
    "using `filter_map` when a more succinct alternative exists"
}

declare_clippy_lint! {
    /// ### What it does
    /// Checks for `into_iter` calls on references which should be replaced by `iter`
    /// or `iter_mut`.
    ///
    /// ### Why is this bad?
    /// Readability. Calling `into_iter` on a reference will not move out its
    /// content into the resulting iterator, which is confusing. It is better just call `iter` or
    /// `iter_mut` directly.
    ///
    /// ### Example
    /// ```rust
    /// // Bad
    /// let _ = (&vec![3, 4, 5]).into_iter();
    ///
    /// // Good
    /// let _ = (&vec![3, 4, 5]).iter();
    /// ```
    #[clippy::version = "1.32.0"]
    pub INTO_ITER_ON_REF,
    style,
    "using `.into_iter()` on a reference"
}

declare_clippy_lint! {
    /// ### What it does
    /// Checks for calls to `map` followed by a `count`.
    ///
    /// ### Why is this bad?
    /// It looks suspicious. Maybe `map` was confused with `filter`.
    /// If the `map` call is intentional, this should be rewritten
    /// using `inspect`. Or, if you intend to drive the iterator to
    /// completion, you can just use `for_each` instead.
    ///
    /// ### Example
    /// ```rust
    /// let _ = (0..3).map(|x| x + 2).count();
    /// ```
    #[clippy::version = "1.39.0"]
    pub SUSPICIOUS_MAP,
    suspicious,
    "suspicious usage of map"
}

declare_clippy_lint! {
    /// ### What it does
    /// Checks for `MaybeUninit::uninit().assume_init()`.
    ///
    /// ### Why is this bad?
    /// For most types, this is undefined behavior.
    ///
    /// ### Known problems
    /// For now, we accept empty tuples and tuples / arrays
    /// of `MaybeUninit`. There may be other types that allow uninitialized
    /// data, but those are not yet rigorously defined.
    ///
    /// ### Example
    /// ```rust
    /// // Beware the UB
    /// use std::mem::MaybeUninit;
    ///
    /// let _: usize = unsafe { MaybeUninit::uninit().assume_init() };
    /// ```
    ///
    /// Note that the following is OK:
    ///
    /// ```rust
    /// use std::mem::MaybeUninit;
    ///
    /// let _: [MaybeUninit<bool>; 5] = unsafe {
    ///     MaybeUninit::uninit().assume_init()
    /// };
    /// ```
    #[clippy::version = "1.39.0"]
    pub UNINIT_ASSUMED_INIT,
    correctness,
    "`MaybeUninit::uninit().assume_init()`"
}

declare_clippy_lint! {
    /// ### What it does
    /// Checks for `.checked_add/sub(x).unwrap_or(MAX/MIN)`.
    ///
    /// ### Why is this bad?
    /// These can be written simply with `saturating_add/sub` methods.
    ///
    /// ### Example
    /// ```rust
    /// # let y: u32 = 0;
    /// # let x: u32 = 100;
    /// let add = x.checked_add(y).unwrap_or(u32::MAX);
    /// let sub = x.checked_sub(y).unwrap_or(u32::MIN);
    /// ```
    ///
    /// can be written using dedicated methods for saturating addition/subtraction as:
    ///
    /// ```rust
    /// # let y: u32 = 0;
    /// # let x: u32 = 100;
    /// let add = x.saturating_add(y);
    /// let sub = x.saturating_sub(y);
    /// ```
    #[clippy::version = "1.39.0"]
    pub MANUAL_SATURATING_ARITHMETIC,
    style,
    "`.chcked_add/sub(x).unwrap_or(MAX/MIN)`"
}

declare_clippy_lint! {
    /// ### What it does
    /// Checks for `offset(_)`, `wrapping_`{`add`, `sub`}, etc. on raw pointers to
    /// zero-sized types
    ///
    /// ### Why is this bad?
    /// This is a no-op, and likely unintended
    ///
    /// ### Example
    /// ```rust
    /// unsafe { (&() as *const ()).offset(1) };
    /// ```
    #[clippy::version = "1.41.0"]
    pub ZST_OFFSET,
    correctness,
    "Check for offset calculations on raw pointers to zero-sized types"
}

declare_clippy_lint! {
    /// ### What it does
    /// Checks for `FileType::is_file()`.
    ///
    /// ### Why is this bad?
    /// When people testing a file type with `FileType::is_file`
    /// they are testing whether a path is something they can get bytes from. But
    /// `is_file` doesn't cover special file types in unix-like systems, and doesn't cover
    /// symlink in windows. Using `!FileType::is_dir()` is a better way to that intention.
    ///
    /// ### Example
    /// ```rust
    /// # || {
    /// let metadata = std::fs::metadata("foo.txt")?;
    /// let filetype = metadata.file_type();
    ///
    /// if filetype.is_file() {
    ///     // read file
    /// }
    /// # Ok::<_, std::io::Error>(())
    /// # };
    /// ```
    ///
    /// should be written as:
    ///
    /// ```rust
    /// # || {
    /// let metadata = std::fs::metadata("foo.txt")?;
    /// let filetype = metadata.file_type();
    ///
    /// if !filetype.is_dir() {
    ///     // read file
    /// }
    /// # Ok::<_, std::io::Error>(())
    /// # };
    /// ```
    #[clippy::version = "1.42.0"]
    pub FILETYPE_IS_FILE,
    restriction,
    "`FileType::is_file` is not recommended to test for readable file type"
}

declare_clippy_lint! {
    /// ### What it does
    /// Checks for usage of `_.as_ref().map(Deref::deref)` or it's aliases (such as String::as_str).
    ///
    /// ### Why is this bad?
    /// Readability, this can be written more concisely as
    /// `_.as_deref()`.
    ///
    /// ### Example
    /// ```rust
    /// # let opt = Some("".to_string());
    /// opt.as_ref().map(String::as_str)
    /// # ;
    /// ```
    /// Can be written as
    /// ```rust
    /// # let opt = Some("".to_string());
    /// opt.as_deref()
    /// # ;
    /// ```
    #[clippy::version = "1.42.0"]
    pub OPTION_AS_REF_DEREF,
    complexity,
    "using `as_ref().map(Deref::deref)`, which is more succinctly expressed as `as_deref()`"
}

declare_clippy_lint! {
    /// ### What it does
    /// Checks for usage of `iter().next()` on a Slice or an Array
    ///
    /// ### Why is this bad?
    /// These can be shortened into `.get()`
    ///
    /// ### Example
    /// ```rust
    /// # let a = [1, 2, 3];
    /// # let b = vec![1, 2, 3];
    /// a[2..].iter().next();
    /// b.iter().next();
    /// ```
    /// should be written as:
    /// ```rust
    /// # let a = [1, 2, 3];
    /// # let b = vec![1, 2, 3];
    /// a.get(2);
    /// b.get(0);
    /// ```
    #[clippy::version = "1.46.0"]
    pub ITER_NEXT_SLICE,
    style,
    "using `.iter().next()` on a sliced array, which can be shortened to just `.get()`"
}

declare_clippy_lint! {
    /// ### What it does
    /// Warns when using `push_str`/`insert_str` with a single-character string literal
    /// where `push`/`insert` with a `char` would work fine.
    ///
    /// ### Why is this bad?
    /// It's less clear that we are pushing a single character.
    ///
    /// ### Example
    /// ```rust
    /// let mut string = String::new();
    /// string.insert_str(0, "R");
    /// string.push_str("R");
    /// ```
    /// Could be written as
    /// ```rust
    /// let mut string = String::new();
    /// string.insert(0, 'R');
    /// string.push('R');
    /// ```
    #[clippy::version = "1.49.0"]
    pub SINGLE_CHAR_ADD_STR,
    style,
    "`push_str()` or `insert_str()` used with a single-character string literal as parameter"
}

declare_clippy_lint! {
    /// ### What it does
    /// As the counterpart to `or_fun_call`, this lint looks for unnecessary
    /// lazily evaluated closures on `Option` and `Result`.
    ///
    /// This lint suggests changing the following functions, when eager evaluation results in
    /// simpler code:
    ///  - `unwrap_or_else` to `unwrap_or`
    ///  - `and_then` to `and`
    ///  - `or_else` to `or`
    ///  - `get_or_insert_with` to `get_or_insert`
    ///  - `ok_or_else` to `ok_or`
    ///
    /// ### Why is this bad?
    /// Using eager evaluation is shorter and simpler in some cases.
    ///
    /// ### Known problems
    /// It is possible, but not recommended for `Deref` and `Index` to have
    /// side effects. Eagerly evaluating them can change the semantics of the program.
    ///
    /// ### Example
    /// ```rust
    /// // example code where clippy issues a warning
    /// let opt: Option<u32> = None;
    ///
    /// opt.unwrap_or_else(|| 42);
    /// ```
    /// Use instead:
    /// ```rust
    /// let opt: Option<u32> = None;
    ///
    /// opt.unwrap_or(42);
    /// ```
    #[clippy::version = "1.48.0"]
    pub UNNECESSARY_LAZY_EVALUATIONS,
    style,
    "using unnecessary lazy evaluation, which can be replaced with simpler eager evaluation"
}

declare_clippy_lint! {
    /// ### What it does
    /// Checks for usage of `_.map(_).collect::<Result<(), _>()`.
    ///
    /// ### Why is this bad?
    /// Using `try_for_each` instead is more readable and idiomatic.
    ///
    /// ### Example
    /// ```rust
    /// (0..3).map(|t| Err(t)).collect::<Result<(), _>>();
    /// ```
    /// Use instead:
    /// ```rust
    /// (0..3).try_for_each(|t| Err(t));
    /// ```
    #[clippy::version = "1.49.0"]
    pub MAP_COLLECT_RESULT_UNIT,
    style,
    "using `.map(_).collect::<Result<(),_>()`, which can be replaced with `try_for_each`"
}

declare_clippy_lint! {
    /// ### What it does
    /// Checks for `from_iter()` function calls on types that implement the `FromIterator`
    /// trait.
    ///
    /// ### Why is this bad?
    /// It is recommended style to use collect. See
    /// [FromIterator documentation](https://doc.rust-lang.org/std/iter/trait.FromIterator.html)
    ///
    /// ### Example
    /// ```rust
    /// use std::iter::FromIterator;
    ///
    /// let five_fives = std::iter::repeat(5).take(5);
    ///
    /// let v = Vec::from_iter(five_fives);
    ///
    /// assert_eq!(v, vec![5, 5, 5, 5, 5]);
    /// ```
    /// Use instead:
    /// ```rust
    /// let five_fives = std::iter::repeat(5).take(5);
    ///
    /// let v: Vec<i32> = five_fives.collect();
    ///
    /// assert_eq!(v, vec![5, 5, 5, 5, 5]);
    /// ```
    #[clippy::version = "1.49.0"]
    pub FROM_ITER_INSTEAD_OF_COLLECT,
    pedantic,
    "use `.collect()` instead of `::from_iter()`"
}

declare_clippy_lint! {
    /// ### What it does
    /// Checks for usage of `inspect().for_each()`.
    ///
    /// ### Why is this bad?
    /// It is the same as performing the computation
    /// inside `inspect` at the beginning of the closure in `for_each`.
    ///
    /// ### Example
    /// ```rust
    /// [1,2,3,4,5].iter()
    /// .inspect(|&x| println!("inspect the number: {}", x))
    /// .for_each(|&x| {
    ///     assert!(x >= 0);
    /// });
    /// ```
    /// Can be written as
    /// ```rust
    /// [1,2,3,4,5].iter()
    /// .for_each(|&x| {
    ///     println!("inspect the number: {}", x);
    ///     assert!(x >= 0);
    /// });
    /// ```
    #[clippy::version = "1.51.0"]
    pub INSPECT_FOR_EACH,
    complexity,
    "using `.inspect().for_each()`, which can be replaced with `.for_each()`"
}

declare_clippy_lint! {
    /// ### What it does
    /// Checks for usage of `filter_map(|x| x)`.
    ///
    /// ### Why is this bad?
    /// Readability, this can be written more concisely by using `flatten`.
    ///
    /// ### Example
    /// ```rust
    /// # let iter = vec![Some(1)].into_iter();
    /// iter.filter_map(|x| x);
    /// ```
    /// Use instead:
    /// ```rust
    /// # let iter = vec![Some(1)].into_iter();
    /// iter.flatten();
    /// ```
    #[clippy::version = "1.52.0"]
    pub FILTER_MAP_IDENTITY,
    complexity,
    "call to `filter_map` where `flatten` is sufficient"
}

declare_clippy_lint! {
    /// ### What it does
    /// Checks for instances of `map(f)` where `f` is the identity function.
    ///
    /// ### Why is this bad?
    /// It can be written more concisely without the call to `map`.
    ///
    /// ### Example
    /// ```rust
    /// let x = [1, 2, 3];
    /// let y: Vec<_> = x.iter().map(|x| x).map(|x| 2*x).collect();
    /// ```
    /// Use instead:
    /// ```rust
    /// let x = [1, 2, 3];
    /// let y: Vec<_> = x.iter().map(|x| 2*x).collect();
    /// ```
    #[clippy::version = "1.52.0"]
    pub MAP_IDENTITY,
    complexity,
    "using iterator.map(|x| x)"
}

declare_clippy_lint! {
    /// ### What it does
    /// Checks for the use of `.bytes().nth()`.
    ///
    /// ### Why is this bad?
    /// `.as_bytes().get()` is more efficient and more
    /// readable.
    ///
    /// ### Example
    /// ```rust
    /// // Bad
    /// let _ = "Hello".bytes().nth(3);
    ///
    /// // Good
    /// let _ = "Hello".as_bytes().get(3);
    /// ```
    #[clippy::version = "1.52.0"]
    pub BYTES_NTH,
    style,
    "replace `.bytes().nth()` with `.as_bytes().get()`"
}

declare_clippy_lint! {
    /// ### What it does
    /// Checks for the usage of `_.to_owned()`, `vec.to_vec()`, or similar when calling `_.clone()` would be clearer.
    ///
    /// ### Why is this bad?
    /// These methods do the same thing as `_.clone()` but may be confusing as
    /// to why we are calling `to_vec` on something that is already a `Vec` or calling `to_owned` on something that is already owned.
    ///
    /// ### Example
    /// ```rust
    /// let a = vec![1, 2, 3];
    /// let b = a.to_vec();
    /// let c = a.to_owned();
    /// ```
    /// Use instead:
    /// ```rust
    /// let a = vec![1, 2, 3];
    /// let b = a.clone();
    /// let c = a.clone();
    /// ```
    #[clippy::version = "1.52.0"]
    pub IMPLICIT_CLONE,
    pedantic,
    "implicitly cloning a value by invoking a function on its dereferenced type"
}

declare_clippy_lint! {
    /// ### What it does
    /// Checks for the use of `.iter().count()`.
    ///
    /// ### Why is this bad?
    /// `.len()` is more efficient and more
    /// readable.
    ///
    /// ### Example
    /// ```rust
    /// // Bad
    /// let some_vec = vec![0, 1, 2, 3];
    /// let _ = some_vec.iter().count();
    /// let _ = &some_vec[..].iter().count();
    ///
    /// // Good
    /// let some_vec = vec![0, 1, 2, 3];
    /// let _ = some_vec.len();
    /// let _ = &some_vec[..].len();
    /// ```
    #[clippy::version = "1.52.0"]
    pub ITER_COUNT,
    complexity,
    "replace `.iter().count()` with `.len()`"
}

declare_clippy_lint! {
    /// ### What it does
    /// Checks for calls to [`splitn`]
    /// (https://doc.rust-lang.org/std/primitive.str.html#method.splitn) and
    /// related functions with either zero or one splits.
    ///
    /// ### Why is this bad?
    /// These calls don't actually split the value and are
    /// likely to be intended as a different number.
    ///
    /// ### Example
    /// ```rust
    /// // Bad
    /// let s = "";
    /// for x in s.splitn(1, ":") {
    ///     // use x
    /// }
    ///
    /// // Good
    /// let s = "";
    /// for x in s.splitn(2, ":") {
    ///     // use x
    /// }
    /// ```
    #[clippy::version = "1.54.0"]
    pub SUSPICIOUS_SPLITN,
    correctness,
    "checks for `.splitn(0, ..)` and `.splitn(1, ..)`"
}

declare_clippy_lint! {
    /// ### What it does
    /// Checks for manual implementations of `str::repeat`
    ///
    /// ### Why is this bad?
    /// These are both harder to read, as well as less performant.
    ///
    /// ### Example
    /// ```rust
    /// // Bad
    /// let x: String = std::iter::repeat('x').take(10).collect();
    ///
    /// // Good
    /// let x: String = "x".repeat(10);
    /// ```
    #[clippy::version = "1.54.0"]
    pub MANUAL_STR_REPEAT,
    perf,
    "manual implementation of `str::repeat`"
}

declare_clippy_lint! {
    /// ### What it does
    /// Checks for usages of `str::splitn(2, _)`
    ///
    /// ### Why is this bad?
    /// `split_once` is both clearer in intent and slightly more efficient.
    ///
    /// ### Example
    /// ```rust,ignore
    /// // Bad
    ///  let (key, value) = _.splitn(2, '=').next_tuple()?;
    ///  let value = _.splitn(2, '=').nth(1)?;
    ///
    /// // Good
    /// let (key, value) = _.split_once('=')?;
    /// let value = _.split_once('=')?.1;
    /// ```
    #[clippy::version = "1.57.0"]
    pub MANUAL_SPLIT_ONCE,
    complexity,
    "replace `.splitn(2, pat)` with `.split_once(pat)`"
}

declare_clippy_lint! {
    /// ### What it does
    /// Checks for usages of `str::splitn` (or `str::rsplitn`) where using `str::split` would be the same.
    /// ### Why is this bad?
    /// The function `split` is simpler and there is no performance difference in these cases, considering
    /// that both functions return a lazy iterator.
    /// ### Example
    /// ```rust
    /// // Bad
    /// let str = "key=value=add";
    /// let _ = str.splitn(3, '=').next().unwrap();
    /// ```
    /// Use instead:
    /// ```rust
    /// // Good
    /// let str = "key=value=add";
    /// let _ = str.split('=').next().unwrap();
    /// ```
    #[clippy::version = "1.58.0"]
    pub NEEDLESS_SPLITN,
    complexity,
    "usages of `str::splitn` that can be replaced with `str::split`"
}

<<<<<<< HEAD
=======
declare_clippy_lint! {
    /// ### What it does
    /// Checks for unnecessary calls to [`ToOwned::to_owned`](https://doc.rust-lang.org/std/borrow/trait.ToOwned.html#tymethod.to_owned)
    /// and other `to_owned`-like functions.
    ///
    /// ### Why is this bad?
    /// The unnecessary calls result in useless allocations.
    ///
    /// ### Example
    /// ```rust
    /// let path = std::path::Path::new("x");
    /// foo(&path.to_string_lossy().to_string());
    /// fn foo(s: &str) {}
    /// ```
    /// Use instead:
    /// ```rust
    /// let path = std::path::Path::new("x");
    /// foo(&path.to_string_lossy());
    /// fn foo(s: &str) {}
    /// ```
    #[clippy::version = "1.58.0"]
    pub UNNECESSARY_TO_OWNED,
    perf,
    "unnecessary calls to `to_owned`-like functions"
}

>>>>>>> 40fd7851
pub struct Methods {
    avoid_breaking_exported_api: bool,
    msrv: Option<RustcVersion>,
}

impl Methods {
    #[must_use]
    pub fn new(avoid_breaking_exported_api: bool, msrv: Option<RustcVersion>) -> Self {
        Self {
            avoid_breaking_exported_api,
            msrv,
        }
    }
}

impl_lint_pass!(Methods => [
    UNWRAP_USED,
    EXPECT_USED,
    SHOULD_IMPLEMENT_TRAIT,
    WRONG_SELF_CONVENTION,
    OK_EXPECT,
    UNWRAP_OR_ELSE_DEFAULT,
    MAP_UNWRAP_OR,
    RESULT_MAP_OR_INTO_OPTION,
    OPTION_MAP_OR_NONE,
    BIND_INSTEAD_OF_MAP,
    OR_FUN_CALL,
    EXPECT_FUN_CALL,
    CHARS_NEXT_CMP,
    CHARS_LAST_CMP,
    CLONE_ON_COPY,
    CLONE_ON_REF_PTR,
    CLONE_DOUBLE_REF,
    CLONED_INSTEAD_OF_COPIED,
    FLAT_MAP_OPTION,
    INEFFICIENT_TO_STRING,
    NEW_RET_NO_SELF,
    SINGLE_CHAR_PATTERN,
    SINGLE_CHAR_ADD_STR,
    SEARCH_IS_SOME,
    FILTER_NEXT,
    SKIP_WHILE_NEXT,
    FILTER_MAP_IDENTITY,
    MAP_IDENTITY,
    MANUAL_FILTER_MAP,
    MANUAL_FIND_MAP,
    OPTION_FILTER_MAP,
    FILTER_MAP_NEXT,
    FLAT_MAP_IDENTITY,
    MAP_FLATTEN,
    ITERATOR_STEP_BY_ZERO,
    ITER_NEXT_SLICE,
    ITER_COUNT,
    ITER_NTH,
    ITER_NTH_ZERO,
    BYTES_NTH,
    ITER_SKIP_NEXT,
    GET_UNWRAP,
    STRING_EXTEND_CHARS,
    ITER_CLONED_COLLECT,
    USELESS_ASREF,
    UNNECESSARY_FOLD,
    UNNECESSARY_FILTER_MAP,
    INTO_ITER_ON_REF,
    SUSPICIOUS_MAP,
    UNINIT_ASSUMED_INIT,
    MANUAL_SATURATING_ARITHMETIC,
    ZST_OFFSET,
    FILETYPE_IS_FILE,
    OPTION_AS_REF_DEREF,
    UNNECESSARY_LAZY_EVALUATIONS,
    MAP_COLLECT_RESULT_UNIT,
    FROM_ITER_INSTEAD_OF_COLLECT,
    INSPECT_FOR_EACH,
    IMPLICIT_CLONE,
    SUSPICIOUS_SPLITN,
    MANUAL_STR_REPEAT,
    EXTEND_WITH_DRAIN,
    MANUAL_SPLIT_ONCE,
<<<<<<< HEAD
    NEEDLESS_SPLITN
=======
    NEEDLESS_SPLITN,
    UNNECESSARY_TO_OWNED,
>>>>>>> 40fd7851
]);

/// Extracts a method call name, args, and `Span` of the method name.
fn method_call<'tcx>(recv: &'tcx hir::Expr<'tcx>) -> Option<(SymbolStr, &'tcx [hir::Expr<'tcx>], Span)> {
    if let ExprKind::MethodCall(path, span, args, _) = recv.kind {
        if !args.iter().any(|e| e.span.from_expansion()) {
            return Some((path.ident.name.as_str(), args, span));
        }
    }
    None
}

/// Same as `method_call` but the `SymbolStr` is dereferenced into a temporary `&str`
macro_rules! method_call {
    ($expr:expr) => {
        method_call($expr)
            .as_ref()
            .map(|&(ref name, args, span)| (&**name, args, span))
    };
}

impl<'tcx> LateLintPass<'tcx> for Methods {
    fn check_expr(&mut self, cx: &LateContext<'tcx>, expr: &'tcx hir::Expr<'_>) {
        if expr.span.from_expansion() {
            return;
        }

        check_methods(cx, expr, self.msrv.as_ref());

        match expr.kind {
            hir::ExprKind::Call(func, args) => {
                from_iter_instead_of_collect::check(cx, expr, args, func);
            },
            hir::ExprKind::MethodCall(method_call, ref method_span, args, _) => {
                or_fun_call::check(cx, expr, *method_span, &method_call.ident.as_str(), args);
                expect_fun_call::check(cx, expr, *method_span, &method_call.ident.as_str(), args);
                clone_on_copy::check(cx, expr, method_call.ident.name, args);
                clone_on_ref_ptr::check(cx, expr, method_call.ident.name, args);
                inefficient_to_string::check(cx, expr, method_call.ident.name, args);
                single_char_add_str::check(cx, expr, args);
                into_iter_on_ref::check(cx, expr, *method_span, method_call.ident.name, args);
                single_char_pattern::check(cx, expr, method_call.ident.name, args);
                unnecessary_to_owned::check(cx, expr, method_call.ident.name, args);
            },
            hir::ExprKind::Binary(op, lhs, rhs) if op.node == hir::BinOpKind::Eq || op.node == hir::BinOpKind::Ne => {
                let mut info = BinaryExprInfo {
                    expr,
                    chain: lhs,
                    other: rhs,
                    eq: op.node == hir::BinOpKind::Eq,
                };
                lint_binary_expr_with_method_call(cx, &mut info);
            },
            _ => (),
        }
    }

    #[allow(clippy::too_many_lines)]
    fn check_impl_item(&mut self, cx: &LateContext<'tcx>, impl_item: &'tcx hir::ImplItem<'_>) {
        if in_external_macro(cx.sess(), impl_item.span) {
            return;
        }
        let name = impl_item.ident.name.as_str();
        let parent = cx.tcx.hir().get_parent_did(impl_item.hir_id());
        let item = cx.tcx.hir().expect_item(parent);
        let self_ty = cx.tcx.type_of(item.def_id);

        let implements_trait = matches!(item.kind, hir::ItemKind::Impl(hir::Impl { of_trait: Some(_), .. }));
        if_chain! {
            if let hir::ImplItemKind::Fn(ref sig, id) = impl_item.kind;
            if let Some(first_arg) = iter_input_pats(sig.decl, cx.tcx.hir().body(id)).next();

            let method_sig = cx.tcx.fn_sig(impl_item.def_id);
            let method_sig = cx.tcx.erase_late_bound_regions(method_sig);

            let first_arg_ty = &method_sig.inputs().iter().next();

            // check conventions w.r.t. conversion method names and predicates
            if let Some(first_arg_ty) = first_arg_ty;

            then {
                // if this impl block implements a trait, lint in trait definition instead
                if !implements_trait && cx.access_levels.is_exported(impl_item.def_id) {
                    // check missing trait implementations
                    for method_config in &TRAIT_METHODS {
                        if name == method_config.method_name &&
                            sig.decl.inputs.len() == method_config.param_count &&
                            method_config.output_type.matches(&sig.decl.output) &&
                            method_config.self_kind.matches(cx, self_ty, first_arg_ty) &&
                            fn_header_equals(method_config.fn_header, sig.header) &&
                            method_config.lifetime_param_cond(impl_item)
                        {
                            span_lint_and_help(
                                cx,
                                SHOULD_IMPLEMENT_TRAIT,
                                impl_item.span,
                                &format!(
                                    "method `{}` can be confused for the standard trait method `{}::{}`",
                                    method_config.method_name,
                                    method_config.trait_name,
                                    method_config.method_name
                                ),
                                None,
                                &format!(
                                    "consider implementing the trait `{}` or choosing a less ambiguous method name",
                                    method_config.trait_name
                                )
                            );
                        }
                    }
                }

                if sig.decl.implicit_self.has_implicit_self()
                    && !(self.avoid_breaking_exported_api
                        && cx.access_levels.is_exported(impl_item.def_id))
                {
                    wrong_self_convention::check(
                        cx,
                        &name,
                        self_ty,
                        first_arg_ty,
                        first_arg.pat.span,
                        implements_trait,
                        false
                    );
                }
            }
        }

        // if this impl block implements a trait, lint in trait definition instead
        if implements_trait {
            return;
        }

        if let hir::ImplItemKind::Fn(_, _) = impl_item.kind {
            let ret_ty = return_ty(cx, impl_item.hir_id());

            // walk the return type and check for Self (this does not check associated types)
            if let Some(self_adt) = self_ty.ty_adt_def() {
                if contains_adt_constructor(cx.tcx, ret_ty, self_adt) {
                    return;
                }
            } else if contains_ty(cx.tcx, ret_ty, self_ty) {
                return;
            }

            // if return type is impl trait, check the associated types
            if let ty::Opaque(def_id, _) = *ret_ty.kind() {
                // one of the associated types must be Self
                for &(predicate, _span) in cx.tcx.explicit_item_bounds(def_id) {
                    if let ty::PredicateKind::Projection(projection_predicate) = predicate.kind().skip_binder() {
                        // walk the associated type and check for Self
                        if let Some(self_adt) = self_ty.ty_adt_def() {
                            if contains_adt_constructor(cx.tcx, projection_predicate.ty, self_adt) {
                                return;
                            }
                        } else if contains_ty(cx.tcx, projection_predicate.ty, self_ty) {
                            return;
                        }
                    }
                }
            }

            if name == "new" && !TyS::same_type(ret_ty, self_ty) {
                span_lint(
                    cx,
                    NEW_RET_NO_SELF,
                    impl_item.span,
                    "methods called `new` usually return `Self`",
                );
            }
        }
    }

    fn check_trait_item(&mut self, cx: &LateContext<'tcx>, item: &'tcx TraitItem<'_>) {
        if in_external_macro(cx.tcx.sess, item.span) {
            return;
        }

        if_chain! {
            if let TraitItemKind::Fn(ref sig, _) = item.kind;
            if sig.decl.implicit_self.has_implicit_self();
            if let Some(first_arg_ty) = sig.decl.inputs.iter().next();

            then {
                let first_arg_span = first_arg_ty.span;
                let first_arg_ty = hir_ty_to_ty(cx.tcx, first_arg_ty);
                let self_ty = TraitRef::identity(cx.tcx, item.def_id.to_def_id()).self_ty().skip_binder();
                wrong_self_convention::check(
                    cx,
                    &item.ident.name.as_str(),
                    self_ty,
                    first_arg_ty,
                    first_arg_span,
                    false,
                    true
                );
            }
        }

        if_chain! {
            if item.ident.name == sym::new;
            if let TraitItemKind::Fn(_, _) = item.kind;
            let ret_ty = return_ty(cx, item.hir_id());
            let self_ty = TraitRef::identity(cx.tcx, item.def_id.to_def_id()).self_ty().skip_binder();
            if !contains_ty(cx.tcx, ret_ty, self_ty);

            then {
                span_lint(
                    cx,
                    NEW_RET_NO_SELF,
                    item.span,
                    "methods called `new` usually return `Self`",
                );
            }
        }
    }

    extract_msrv_attr!(LateContext);
}

#[allow(clippy::too_many_lines)]
fn check_methods<'tcx>(cx: &LateContext<'tcx>, expr: &'tcx Expr<'_>, msrv: Option<&RustcVersion>) {
    if let Some((name, [recv, args @ ..], span)) = method_call!(expr) {
        match (name, args) {
            ("add" | "offset" | "sub" | "wrapping_offset" | "wrapping_add" | "wrapping_sub", [_arg]) => {
                zst_offset::check(cx, expr, recv);
            },
            ("and_then", [arg]) => {
                let biom_option_linted = bind_instead_of_map::OptionAndThenSome::check(cx, expr, recv, arg);
                let biom_result_linted = bind_instead_of_map::ResultAndThenOk::check(cx, expr, recv, arg);
                if !biom_option_linted && !biom_result_linted {
                    unnecessary_lazy_eval::check(cx, expr, recv, arg, "and");
                }
            },
            ("as_mut", []) => useless_asref::check(cx, expr, "as_mut", recv),
            ("as_ref", []) => useless_asref::check(cx, expr, "as_ref", recv),
            ("assume_init", []) => uninit_assumed_init::check(cx, expr, recv),
            ("cloned", []) => cloned_instead_of_copied::check(cx, expr, recv, span, msrv),
            ("collect", []) => match method_call!(recv) {
                Some((name @ ("cloned" | "copied"), [recv2], _)) => {
                    iter_cloned_collect::check(cx, name, expr, recv2);
                },
                Some(("map", [m_recv, m_arg], _)) => {
                    map_collect_result_unit::check(cx, expr, m_recv, m_arg, recv);
                },
                Some(("take", [take_self_arg, take_arg], _)) => {
                    if meets_msrv(msrv, &msrvs::STR_REPEAT) {
                        manual_str_repeat::check(cx, expr, recv, take_self_arg, take_arg);
                    }
                },
                _ => {},
            },
            ("count", []) => match method_call!(recv) {
                Some((name @ ("into_iter" | "iter" | "iter_mut"), [recv2], _)) => {
                    iter_count::check(cx, expr, recv2, name);
                },
                Some(("map", [_, arg], _)) => suspicious_map::check(cx, expr, recv, arg),
                _ => {},
            },
            ("expect", [_]) => match method_call!(recv) {
                Some(("ok", [recv], _)) => ok_expect::check(cx, expr, recv),
                _ => expect_used::check(cx, expr, recv),
            },
            ("extend", [arg]) => {
                string_extend_chars::check(cx, expr, recv, arg);
                extend_with_drain::check(cx, expr, recv, arg);
            },
            ("filter_map", [arg]) => {
                unnecessary_filter_map::check(cx, expr, arg);
                filter_map_identity::check(cx, expr, arg, span);
            },
            ("flat_map", [arg]) => {
                flat_map_identity::check(cx, expr, arg, span);
                flat_map_option::check(cx, expr, arg, span);
            },
            ("flatten", []) => {
                if let Some(("map", [recv, map_arg], _)) = method_call!(recv) {
                    map_flatten::check(cx, expr, recv, map_arg);
                }
            },
            ("fold", [init, acc]) => unnecessary_fold::check(cx, expr, init, acc, span),
            ("for_each", [_]) => {
                if let Some(("inspect", [_, _], span2)) = method_call!(recv) {
                    inspect_for_each::check(cx, expr, span2);
                }
            },
            ("get_or_insert_with", [arg]) => unnecessary_lazy_eval::check(cx, expr, recv, arg, "get_or_insert"),
            ("is_file", []) => filetype_is_file::check(cx, expr, recv),
            ("is_none", []) => check_is_some_is_none(cx, expr, recv, false),
            ("is_some", []) => check_is_some_is_none(cx, expr, recv, true),
            ("map", [m_arg]) => {
                if let Some((name, [recv2, args @ ..], span2)) = method_call!(recv) {
                    match (name, args) {
                        ("as_mut", []) => option_as_ref_deref::check(cx, expr, recv2, m_arg, true, msrv),
                        ("as_ref", []) => option_as_ref_deref::check(cx, expr, recv2, m_arg, false, msrv),
                        ("filter", [f_arg]) => {
                            filter_map::check(cx, expr, recv2, f_arg, span2, recv, m_arg, span, false);
                        },
                        ("find", [f_arg]) => filter_map::check(cx, expr, recv2, f_arg, span2, recv, m_arg, span, true),
                        _ => {},
                    }
                }
                map_identity::check(cx, expr, recv, m_arg, span);
            },
            ("map_or", [def, map]) => option_map_or_none::check(cx, expr, recv, def, map),
            ("next", []) => {
                if let Some((name, [recv, args @ ..], _)) = method_call!(recv) {
                    match (name, args) {
                        ("filter", [arg]) => filter_next::check(cx, expr, recv, arg),
                        ("filter_map", [arg]) => filter_map_next::check(cx, expr, recv, arg, msrv),
                        ("iter", []) => iter_next_slice::check(cx, expr, recv),
                        ("skip", [arg]) => iter_skip_next::check(cx, expr, recv, arg),
                        ("skip_while", [_]) => skip_while_next::check(cx, expr),
                        _ => {},
                    }
                }
            },
            ("nth", [n_arg]) => match method_call!(recv) {
                Some(("bytes", [recv2], _)) => bytes_nth::check(cx, expr, recv2, n_arg),
                Some(("iter", [recv2], _)) => iter_nth::check(cx, expr, recv2, recv, n_arg, false),
                Some(("iter_mut", [recv2], _)) => iter_nth::check(cx, expr, recv2, recv, n_arg, true),
                _ => iter_nth_zero::check(cx, expr, recv, n_arg),
            },
            ("ok_or_else", [arg]) => unnecessary_lazy_eval::check(cx, expr, recv, arg, "ok_or"),
            ("or_else", [arg]) => {
                if !bind_instead_of_map::ResultOrElseErrInfo::check(cx, expr, recv, arg) {
                    unnecessary_lazy_eval::check(cx, expr, recv, arg, "or");
                }
            },
            ("splitn" | "rsplitn", [count_arg, pat_arg]) => {
                if let Some((Constant::Int(count), _)) = constant(cx, cx.typeck_results(), count_arg) {
                    suspicious_splitn::check(cx, name, expr, recv, count);
                    if count == 2 && meets_msrv(msrv, &msrvs::STR_SPLIT_ONCE) {
                        str_splitn::check_manual_split_once(cx, name, expr, recv, pat_arg);
                    }
                    if count >= 2 {
                        str_splitn::check_needless_splitn(cx, name, expr, recv, pat_arg, count);
                    }
                }
            },
            ("splitn_mut" | "rsplitn_mut", [count_arg, _]) => {
                if let Some((Constant::Int(count), _)) = constant(cx, cx.typeck_results(), count_arg) {
                    suspicious_splitn::check(cx, name, expr, recv, count);
                }
            },
            ("step_by", [arg]) => iterator_step_by_zero::check(cx, expr, arg),
            ("to_os_string" | "to_owned" | "to_path_buf" | "to_vec", []) => {
                implicit_clone::check(cx, name, expr, recv, span);
            },
            ("unwrap", []) => match method_call!(recv) {
                Some(("get", [recv, get_arg], _)) => get_unwrap::check(cx, expr, recv, get_arg, false),
                Some(("get_mut", [recv, get_arg], _)) => get_unwrap::check(cx, expr, recv, get_arg, true),
                _ => unwrap_used::check(cx, expr, recv),
            },
            ("unwrap_or", [u_arg]) => match method_call!(recv) {
                Some((arith @ ("checked_add" | "checked_sub" | "checked_mul"), [lhs, rhs], _)) => {
                    manual_saturating_arithmetic::check(cx, expr, lhs, rhs, u_arg, &arith["checked_".len()..]);
                },
                Some(("map", [m_recv, m_arg], span)) => {
                    option_map_unwrap_or::check(cx, expr, m_recv, m_arg, recv, u_arg, span);
                },
                _ => {},
            },
            ("unwrap_or_else", [u_arg]) => match method_call!(recv) {
                Some(("map", [recv, map_arg], _)) if map_unwrap_or::check(cx, expr, recv, map_arg, u_arg, msrv) => {},
                _ => {
                    unwrap_or_else_default::check(cx, expr, recv, u_arg);
                    unnecessary_lazy_eval::check(cx, expr, recv, u_arg, "unwrap_or");
                },
            },
            _ => {},
        }
    }
}

fn check_is_some_is_none(cx: &LateContext<'_>, expr: &Expr<'_>, recv: &Expr<'_>, is_some: bool) {
    if let Some((name @ ("find" | "position" | "rposition"), [f_recv, arg], span)) = method_call!(recv) {
        search_is_some::check(cx, expr, name, is_some, f_recv, arg, recv, span);
    }
}

/// Used for `lint_binary_expr_with_method_call`.
#[derive(Copy, Clone)]
struct BinaryExprInfo<'a> {
    expr: &'a hir::Expr<'a>,
    chain: &'a hir::Expr<'a>,
    other: &'a hir::Expr<'a>,
    eq: bool,
}

/// Checks for the `CHARS_NEXT_CMP` and `CHARS_LAST_CMP` lints.
fn lint_binary_expr_with_method_call(cx: &LateContext<'_>, info: &mut BinaryExprInfo<'_>) {
    macro_rules! lint_with_both_lhs_and_rhs {
        ($func:expr, $cx:expr, $info:ident) => {
            if !$func($cx, $info) {
                ::std::mem::swap(&mut $info.chain, &mut $info.other);
                if $func($cx, $info) {
                    return;
                }
            }
        };
    }

    lint_with_both_lhs_and_rhs!(chars_next_cmp::check, cx, info);
    lint_with_both_lhs_and_rhs!(chars_last_cmp::check, cx, info);
    lint_with_both_lhs_and_rhs!(chars_next_cmp_with_unwrap::check, cx, info);
    lint_with_both_lhs_and_rhs!(chars_last_cmp_with_unwrap::check, cx, info);
}

const FN_HEADER: hir::FnHeader = hir::FnHeader {
    unsafety: hir::Unsafety::Normal,
    constness: hir::Constness::NotConst,
    asyncness: hir::IsAsync::NotAsync,
    abi: rustc_target::spec::abi::Abi::Rust,
};

struct ShouldImplTraitCase {
    trait_name: &'static str,
    method_name: &'static str,
    param_count: usize,
    fn_header: hir::FnHeader,
    // implicit self kind expected (none, self, &self, ...)
    self_kind: SelfKind,
    // checks against the output type
    output_type: OutType,
    // certain methods with explicit lifetimes can't implement the equivalent trait method
    lint_explicit_lifetime: bool,
}
impl ShouldImplTraitCase {
    const fn new(
        trait_name: &'static str,
        method_name: &'static str,
        param_count: usize,
        fn_header: hir::FnHeader,
        self_kind: SelfKind,
        output_type: OutType,
        lint_explicit_lifetime: bool,
    ) -> ShouldImplTraitCase {
        ShouldImplTraitCase {
            trait_name,
            method_name,
            param_count,
            fn_header,
            self_kind,
            output_type,
            lint_explicit_lifetime,
        }
    }

    fn lifetime_param_cond(&self, impl_item: &hir::ImplItem<'_>) -> bool {
        self.lint_explicit_lifetime
            || !impl_item.generics.params.iter().any(|p| {
                matches!(
                    p.kind,
                    hir::GenericParamKind::Lifetime {
                        kind: hir::LifetimeParamKind::Explicit
                    }
                )
            })
    }
}

#[rustfmt::skip]
const TRAIT_METHODS: [ShouldImplTraitCase; 30] = [
    ShouldImplTraitCase::new("std::ops::Add", "add",  2,  FN_HEADER,  SelfKind::Value,  OutType::Any, true),
    ShouldImplTraitCase::new("std::convert::AsMut", "as_mut",  1,  FN_HEADER,  SelfKind::RefMut,  OutType::Ref, true),
    ShouldImplTraitCase::new("std::convert::AsRef", "as_ref",  1,  FN_HEADER,  SelfKind::Ref,  OutType::Ref, true),
    ShouldImplTraitCase::new("std::ops::BitAnd", "bitand",  2,  FN_HEADER,  SelfKind::Value,  OutType::Any, true),
    ShouldImplTraitCase::new("std::ops::BitOr", "bitor",  2,  FN_HEADER,  SelfKind::Value,  OutType::Any, true),
    ShouldImplTraitCase::new("std::ops::BitXor", "bitxor",  2,  FN_HEADER,  SelfKind::Value,  OutType::Any, true),
    ShouldImplTraitCase::new("std::borrow::Borrow", "borrow",  1,  FN_HEADER,  SelfKind::Ref,  OutType::Ref, true),
    ShouldImplTraitCase::new("std::borrow::BorrowMut", "borrow_mut",  1,  FN_HEADER,  SelfKind::RefMut,  OutType::Ref, true),
    ShouldImplTraitCase::new("std::clone::Clone", "clone",  1,  FN_HEADER,  SelfKind::Ref,  OutType::Any, true),
    ShouldImplTraitCase::new("std::cmp::Ord", "cmp",  2,  FN_HEADER,  SelfKind::Ref,  OutType::Any, true),
    // FIXME: default doesn't work
    ShouldImplTraitCase::new("std::default::Default", "default",  0,  FN_HEADER,  SelfKind::No,  OutType::Any, true),
    ShouldImplTraitCase::new("std::ops::Deref", "deref",  1,  FN_HEADER,  SelfKind::Ref,  OutType::Ref, true),
    ShouldImplTraitCase::new("std::ops::DerefMut", "deref_mut",  1,  FN_HEADER,  SelfKind::RefMut,  OutType::Ref, true),
    ShouldImplTraitCase::new("std::ops::Div", "div",  2,  FN_HEADER,  SelfKind::Value,  OutType::Any, true),
    ShouldImplTraitCase::new("std::ops::Drop", "drop",  1,  FN_HEADER,  SelfKind::RefMut,  OutType::Unit, true),
    ShouldImplTraitCase::new("std::cmp::PartialEq", "eq",  2,  FN_HEADER,  SelfKind::Ref,  OutType::Bool, true),
    ShouldImplTraitCase::new("std::iter::FromIterator", "from_iter",  1,  FN_HEADER,  SelfKind::No,  OutType::Any, true),
    ShouldImplTraitCase::new("std::str::FromStr", "from_str",  1,  FN_HEADER,  SelfKind::No,  OutType::Any, true),
    ShouldImplTraitCase::new("std::hash::Hash", "hash",  2,  FN_HEADER,  SelfKind::Ref,  OutType::Unit, true),
    ShouldImplTraitCase::new("std::ops::Index", "index",  2,  FN_HEADER,  SelfKind::Ref,  OutType::Ref, true),
    ShouldImplTraitCase::new("std::ops::IndexMut", "index_mut",  2,  FN_HEADER,  SelfKind::RefMut,  OutType::Ref, true),
    ShouldImplTraitCase::new("std::iter::IntoIterator", "into_iter",  1,  FN_HEADER,  SelfKind::Value,  OutType::Any, true),
    ShouldImplTraitCase::new("std::ops::Mul", "mul",  2,  FN_HEADER,  SelfKind::Value,  OutType::Any, true),
    ShouldImplTraitCase::new("std::ops::Neg", "neg",  1,  FN_HEADER,  SelfKind::Value,  OutType::Any, true),
    ShouldImplTraitCase::new("std::iter::Iterator", "next",  1,  FN_HEADER,  SelfKind::RefMut,  OutType::Any, false),
    ShouldImplTraitCase::new("std::ops::Not", "not",  1,  FN_HEADER,  SelfKind::Value,  OutType::Any, true),
    ShouldImplTraitCase::new("std::ops::Rem", "rem",  2,  FN_HEADER,  SelfKind::Value,  OutType::Any, true),
    ShouldImplTraitCase::new("std::ops::Shl", "shl",  2,  FN_HEADER,  SelfKind::Value,  OutType::Any, true),
    ShouldImplTraitCase::new("std::ops::Shr", "shr",  2,  FN_HEADER,  SelfKind::Value,  OutType::Any, true),
    ShouldImplTraitCase::new("std::ops::Sub", "sub",  2,  FN_HEADER,  SelfKind::Value,  OutType::Any, true),
];

#[derive(Clone, Copy, PartialEq, Debug)]
enum SelfKind {
    Value,
    Ref,
    RefMut,
    No,
}

impl SelfKind {
    fn matches<'a>(self, cx: &LateContext<'a>, parent_ty: Ty<'a>, ty: Ty<'a>) -> bool {
        fn matches_value<'a>(cx: &LateContext<'a>, parent_ty: Ty<'_>, ty: Ty<'_>) -> bool {
            if ty == parent_ty {
                true
            } else if ty.is_box() {
                ty.boxed_ty() == parent_ty
            } else if is_type_diagnostic_item(cx, ty, sym::Rc) || is_type_diagnostic_item(cx, ty, sym::Arc) {
                if let ty::Adt(_, substs) = ty.kind() {
                    substs.types().next().map_or(false, |t| t == parent_ty)
                } else {
                    false
                }
            } else {
                false
            }
        }

        fn matches_ref<'a>(cx: &LateContext<'a>, mutability: hir::Mutability, parent_ty: Ty<'a>, ty: Ty<'a>) -> bool {
            if let ty::Ref(_, t, m) = *ty.kind() {
                return m == mutability && t == parent_ty;
            }

            let trait_path = match mutability {
                hir::Mutability::Not => &paths::ASREF_TRAIT,
                hir::Mutability::Mut => &paths::ASMUT_TRAIT,
            };

            let trait_def_id = match get_trait_def_id(cx, trait_path) {
                Some(did) => did,
                None => return false,
            };
            implements_trait(cx, ty, trait_def_id, &[parent_ty.into()])
        }

        match self {
            Self::Value => matches_value(cx, parent_ty, ty),
            Self::Ref => matches_ref(cx, hir::Mutability::Not, parent_ty, ty) || ty == parent_ty && is_copy(cx, ty),
            Self::RefMut => matches_ref(cx, hir::Mutability::Mut, parent_ty, ty),
            Self::No => ty != parent_ty,
        }
    }

    #[must_use]
    fn description(self) -> &'static str {
        match self {
            Self::Value => "`self` by value",
            Self::Ref => "`self` by reference",
            Self::RefMut => "`self` by mutable reference",
            Self::No => "no `self`",
        }
    }
}

#[derive(Clone, Copy)]
enum OutType {
    Unit,
    Bool,
    Any,
    Ref,
}

impl OutType {
    fn matches(self, ty: &hir::FnRetTy<'_>) -> bool {
        let is_unit = |ty: &hir::Ty<'_>| matches!(ty.kind, hir::TyKind::Tup(&[]));
        match (self, ty) {
            (Self::Unit, &hir::FnRetTy::DefaultReturn(_)) => true,
            (Self::Unit, &hir::FnRetTy::Return(ty)) if is_unit(ty) => true,
            (Self::Bool, &hir::FnRetTy::Return(ty)) if is_bool(ty) => true,
            (Self::Any, &hir::FnRetTy::Return(ty)) if !is_unit(ty) => true,
            (Self::Ref, &hir::FnRetTy::Return(ty)) => matches!(ty.kind, hir::TyKind::Rptr(_, _)),
            _ => false,
        }
    }
}

fn is_bool(ty: &hir::Ty<'_>) -> bool {
    if let hir::TyKind::Path(QPath::Resolved(_, path)) = ty.kind {
        matches!(path.res, Res::PrimTy(PrimTy::Bool))
    } else {
        false
    }
}

fn fn_header_equals(expected: hir::FnHeader, actual: hir::FnHeader) -> bool {
    expected.constness == actual.constness
        && expected.unsafety == actual.unsafety
        && expected.asyncness == actual.asyncness
}<|MERGE_RESOLUTION|>--- conflicted
+++ resolved
@@ -1887,8 +1887,6 @@
     "usages of `str::splitn` that can be replaced with `str::split`"
 }
 
-<<<<<<< HEAD
-=======
 declare_clippy_lint! {
     /// ### What it does
     /// Checks for unnecessary calls to [`ToOwned::to_owned`](https://doc.rust-lang.org/std/borrow/trait.ToOwned.html#tymethod.to_owned)
@@ -1915,7 +1913,6 @@
     "unnecessary calls to `to_owned`-like functions"
 }
 
->>>>>>> 40fd7851
 pub struct Methods {
     avoid_breaking_exported_api: bool,
     msrv: Option<RustcVersion>,
@@ -1995,12 +1992,8 @@
     MANUAL_STR_REPEAT,
     EXTEND_WITH_DRAIN,
     MANUAL_SPLIT_ONCE,
-<<<<<<< HEAD
-    NEEDLESS_SPLITN
-=======
     NEEDLESS_SPLITN,
     UNNECESSARY_TO_OWNED,
->>>>>>> 40fd7851
 ]);
 
 /// Extracts a method call name, args, and `Span` of the method name.
