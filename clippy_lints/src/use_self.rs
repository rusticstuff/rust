use clippy_config::msrvs::{self, Msrv};
use clippy_utils::diagnostics::span_lint_and_sugg;
use clippy_utils::is_from_proc_macro;
use clippy_utils::ty::same_type_and_consts;
use rustc_data_structures::fx::FxHashSet;
use rustc_errors::Applicability;
use rustc_hir::def::{CtorOf, DefKind, Res};
use rustc_hir::def_id::LocalDefId;
use rustc_hir::intravisit::{walk_inf, walk_ty, Visitor};
use rustc_hir::{
    self as hir, Expr, ExprKind, FnRetTy, FnSig, GenericArg, GenericArgsParentheses, GenericParam, GenericParamKind,
    HirId, Impl, ImplItemKind, Item, ItemKind, Pat, PatKind, Path, QPath, Ty, TyKind,
};
use rustc_hir_analysis::hir_ty_to_ty;
use rustc_lint::{LateContext, LateLintPass};
use rustc_session::impl_lint_pass;
use rustc_span::Span;

declare_clippy_lint! {
    /// ### What it does
    /// Checks for unnecessary repetition of structure name when a
    /// replacement with `Self` is applicable.
    ///
    /// ### Why is this bad?
    /// Unnecessary repetition. Mixed use of `Self` and struct
    /// name
    /// feels inconsistent.
    ///
    /// ### Known problems
    /// - Unaddressed false negative in fn bodies of trait implementations
    ///
    /// ### Example
    /// ```no_run
    /// struct Foo;
    /// impl Foo {
    ///     fn new() -> Foo {
    ///         Foo {}
    ///     }
    /// }
    /// ```
    /// could be
    /// ```no_run
    /// struct Foo;
    /// impl Foo {
    ///     fn new() -> Self {
    ///         Self {}
    ///     }
    /// }
    /// ```
    #[clippy::version = "pre 1.29.0"]
    pub USE_SELF,
    nursery,
    "unnecessary structure name repetition whereas `Self` is applicable"
}

pub struct UseSelf {
    msrv: Msrv,
    stack: Vec<StackItem>,
}

impl UseSelf {
    #[must_use]
    pub fn new(msrv: Msrv) -> Self {
        Self {
            msrv,
            stack: Vec::new(),
        }
    }
}

#[derive(Debug)]
enum StackItem {
    Check {
        impl_id: LocalDefId,
        in_body: u32,
        types_to_skip: FxHashSet<HirId>,
    },
    NoCheck,
}

impl_lint_pass!(UseSelf => [USE_SELF]);

const SEGMENTS_MSG: &str = "segments should be composed of at least 1 element";

impl<'tcx> LateLintPass<'tcx> for UseSelf {
    fn check_item(&mut self, cx: &LateContext<'tcx>, item: &Item<'tcx>) {
        if matches!(item.kind, ItemKind::OpaqueTy(_)) {
            // skip over `ItemKind::OpaqueTy` in order to lint `foo() -> impl <..>`
            return;
        }
        // We push the self types of `impl`s on a stack here. Only the top type on the stack is
        // relevant for linting, since this is the self type of the `impl` we're currently in. To
        // avoid linting on nested items, we push `StackItem::NoCheck` on the stack to signal, that
        // we're in an `impl` or nested item, that we don't want to lint
        let stack_item = if let ItemKind::Impl(Impl { self_ty, generics, .. }) = item.kind
            && let TyKind::Path(QPath::Resolved(_, item_path)) = self_ty.kind
            && let parameters = &item_path.segments.last().expect(SEGMENTS_MSG).args
            && parameters.as_ref().map_or(true, |params| {
                params.parenthesized == GenericArgsParentheses::No
                    && !params.args.iter().any(|arg| matches!(arg, GenericArg::Lifetime(_)))
            })
            && !item.span.from_expansion()
            && !is_from_proc_macro(cx, item)
        // expensive, should be last check
        {
            // Self cannot be used inside const generic parameters
            let types_to_skip = generics
                .params
                .iter()
                .filter_map(|param| match param {
                    GenericParam {
                        kind:
                            GenericParamKind::Const {
                                ty: Ty { hir_id, .. }, ..
                            },
                        ..
                    } => Some(*hir_id),
                    _ => None,
                })
                .chain(std::iter::once(self_ty.hir_id))
                .collect();
            StackItem::Check {
                impl_id: item.owner_id.def_id,
                in_body: 0,
                types_to_skip,
            }
        } else {
            StackItem::NoCheck
        };
        self.stack.push(stack_item);
    }

    fn check_item_post(&mut self, _: &LateContext<'_>, item: &Item<'_>) {
        if !matches!(item.kind, ItemKind::OpaqueTy(_)) {
            self.stack.pop();
        }
    }

    fn check_impl_item(&mut self, cx: &LateContext<'_>, impl_item: &hir::ImplItem<'_>) {
        // We want to skip types in trait `impl`s that aren't declared as `Self` in the trait
        // declaration. The collection of those types is all this method implementation does.
        if let ImplItemKind::Fn(FnSig { decl, .. }, ..) = impl_item.kind
            && let Some(&mut StackItem::Check {
                impl_id,
                ref mut types_to_skip,
                ..
            }) = self.stack.last_mut()
            && let Some(impl_trait_ref) = cx.tcx.impl_trait_ref(impl_id)
        {
            // `self_ty` is the semantic self type of `impl <trait> for <type>`. This cannot be
            // `Self`.
            let self_ty = impl_trait_ref.instantiate_identity().self_ty();

            // `trait_method_sig` is the signature of the function, how it is declared in the
            // trait, not in the impl of the trait.
            let trait_method = cx
                .tcx
                .associated_item(impl_item.owner_id)
                .trait_item_def_id
                .expect("impl method matches a trait method");
            let trait_method_sig = cx.tcx.fn_sig(trait_method).instantiate_identity();
<<<<<<< HEAD
            let trait_method_sig = cx.tcx.instantiate_bound_regions_with_erased(trait_method_sig);
=======
            let trait_method_sig = cx.tcx.erase_late_bound_regions(trait_method_sig);
>>>>>>> d166fab5

            // `impl_inputs_outputs` is an iterator over the types (`hir::Ty`) declared in the
            // implementation of the trait.
            let output_hir_ty = if let FnRetTy::Return(ty) = &decl.output {
                Some(&**ty)
            } else {
                None
            };
            let impl_inputs_outputs = decl.inputs.iter().chain(output_hir_ty);

            // `impl_hir_ty` (of type `hir::Ty`) represents the type written in the signature.
            //
            // `trait_sem_ty` (of type `ty::Ty`) is the semantic type for the signature in the
            // trait declaration. This is used to check if `Self` was used in the trait
            // declaration.
            //
            // If `any`where in the `trait_sem_ty` the `self_ty` was used verbatim (as opposed
            // to `Self`), we want to skip linting that type and all subtypes of it. This
            // avoids suggestions to e.g. replace `Vec<u8>` with `Vec<Self>`, in an `impl Trait
            // for u8`, when the trait always uses `Vec<u8>`.
            //
            // See also https://github.com/rust-lang/rust-clippy/issues/2894.
            for (impl_hir_ty, trait_sem_ty) in impl_inputs_outputs.zip(trait_method_sig.inputs_and_output) {
                if trait_sem_ty.walk().any(|inner| inner == self_ty.into()) {
                    let mut visitor = SkipTyCollector::default();
                    visitor.visit_ty(impl_hir_ty);
                    types_to_skip.extend(visitor.types_to_skip);
                }
            }
        }
    }

    fn check_body(&mut self, _: &LateContext<'_>, _: &hir::Body<'_>) {
        // `hir_ty_to_ty` cannot be called in `Body`s or it will panic (sometimes). But in bodies
        // we can use `cx.typeck_results.node_type(..)` to get the `ty::Ty` from a `hir::Ty`.
        // However the `node_type()` method can *only* be called in bodies.
        if let Some(&mut StackItem::Check { ref mut in_body, .. }) = self.stack.last_mut() {
            *in_body = in_body.saturating_add(1);
        }
    }

    fn check_body_post(&mut self, _: &LateContext<'_>, _: &hir::Body<'_>) {
        if let Some(&mut StackItem::Check { ref mut in_body, .. }) = self.stack.last_mut() {
            *in_body = in_body.saturating_sub(1);
        }
    }

    fn check_ty(&mut self, cx: &LateContext<'_>, hir_ty: &hir::Ty<'_>) {
        if !hir_ty.span.from_expansion()
            && self.msrv.meets(msrvs::TYPE_ALIAS_ENUM_VARIANTS)
            && let Some(&StackItem::Check {
                impl_id,
                in_body,
                ref types_to_skip,
            }) = self.stack.last()
            && let TyKind::Path(QPath::Resolved(_, path)) = hir_ty.kind
            && !matches!(
                path.res,
                Res::SelfTyParam { .. } | Res::SelfTyAlias { .. } | Res::Def(DefKind::TyParam, _)
            )
            && !types_to_skip.contains(&hir_ty.hir_id)
            && let ty = if in_body > 0 {
                cx.typeck_results().node_type(hir_ty.hir_id)
            } else {
                hir_ty_to_ty(cx.tcx, hir_ty)
            }
            && same_type_and_consts(ty, cx.tcx.type_of(impl_id).instantiate_identity())
        {
            span_lint(cx, hir_ty.span);
        }
    }

    fn check_expr(&mut self, cx: &LateContext<'_>, expr: &Expr<'_>) {
        if !expr.span.from_expansion()
            && self.msrv.meets(msrvs::TYPE_ALIAS_ENUM_VARIANTS)
            && let Some(&StackItem::Check { impl_id, .. }) = self.stack.last()
            && cx.typeck_results().expr_ty(expr) == cx.tcx.type_of(impl_id).instantiate_identity()
        {
        } else {
            return;
        }
        match expr.kind {
            ExprKind::Struct(QPath::Resolved(_, path), ..) => check_path(cx, path),
            ExprKind::Call(fun, _) => {
                if let ExprKind::Path(QPath::Resolved(_, path)) = fun.kind {
                    check_path(cx, path);
                }
            },
            ExprKind::Path(QPath::Resolved(_, path)) => check_path(cx, path),
            _ => (),
        }
    }

    fn check_pat(&mut self, cx: &LateContext<'_>, pat: &Pat<'_>) {
        if !pat.span.from_expansion()
            && self.msrv.meets(msrvs::TYPE_ALIAS_ENUM_VARIANTS)
            && let Some(&StackItem::Check { impl_id, .. }) = self.stack.last()
            // get the path from the pattern
            && let PatKind::Path(QPath::Resolved(_, path))
                 | PatKind::TupleStruct(QPath::Resolved(_, path), _, _)
                 | PatKind::Struct(QPath::Resolved(_, path), _, _) = pat.kind
            && cx.typeck_results().pat_ty(pat) == cx.tcx.type_of(impl_id).instantiate_identity()
        {
            check_path(cx, path);
        }
    }

    extract_msrv_attr!(LateContext);
}

#[derive(Default)]
struct SkipTyCollector {
    types_to_skip: Vec<HirId>,
}

impl<'tcx> Visitor<'tcx> for SkipTyCollector {
    fn visit_infer(&mut self, inf: &hir::InferArg) {
        self.types_to_skip.push(inf.hir_id);

        walk_inf(self, inf);
    }
    fn visit_ty(&mut self, hir_ty: &hir::Ty<'_>) {
        self.types_to_skip.push(hir_ty.hir_id);

        walk_ty(self, hir_ty);
    }
}

fn span_lint(cx: &LateContext<'_>, span: Span) {
    span_lint_and_sugg(
        cx,
        USE_SELF,
        span,
        "unnecessary structure name repetition",
        "use the applicable keyword",
        "Self".to_owned(),
        Applicability::MachineApplicable,
    );
}

fn check_path(cx: &LateContext<'_>, path: &Path<'_>) {
    match path.res {
        Res::Def(DefKind::Ctor(CtorOf::Variant, _) | DefKind::Variant, ..) => {
            lint_path_to_variant(cx, path);
        },
        Res::Def(DefKind::Ctor(CtorOf::Struct, _) | DefKind::Struct, ..) => span_lint(cx, path.span),
        _ => (),
    }
}

fn lint_path_to_variant(cx: &LateContext<'_>, path: &Path<'_>) {
    if let [.., self_seg, _variant] = path.segments {
        let span = path
            .span
            .with_hi(self_seg.args().span_ext().unwrap_or(self_seg.ident.span).hi());
        span_lint(cx, span);
    }
}<|MERGE_RESOLUTION|>--- conflicted
+++ resolved
@@ -159,11 +159,7 @@
                 .trait_item_def_id
                 .expect("impl method matches a trait method");
             let trait_method_sig = cx.tcx.fn_sig(trait_method).instantiate_identity();
-<<<<<<< HEAD
             let trait_method_sig = cx.tcx.instantiate_bound_regions_with_erased(trait_method_sig);
-=======
-            let trait_method_sig = cx.tcx.erase_late_bound_regions(trait_method_sig);
->>>>>>> d166fab5
 
             // `impl_inputs_outputs` is an iterator over the types (`hir::Ty`) declared in the
             // implementation of the trait.
