// ignore-tidy-filelength

//! Some lints that are built in to the compiler.
//!
//! These are the built-in lints that are emitted direct in the main
//! compiler code, rather than using their own custom pass. Those
//! lints are all available in `rustc_lint::builtin`.

use crate::{declare_lint, declare_lint_pass, FutureBreakage};
use rustc_span::edition::Edition;

declare_lint! {
    /// The `forbidden_lint_groups` lint detects violations of
    /// `forbid` applied to a lint group. Due to a bug in the compiler,
    /// these used to be overlooked entirely. They now generate a warning.
    ///
    /// ### Example
    ///
    /// ```rust
    /// #![forbid(warnings)]
    /// #![deny(bad_style)]
    ///
    /// fn main() {}
    /// ```
    ///
    /// {{produces}}
    ///
    /// ### Recommended fix
    ///
    /// If your crate is using `#![forbid(warnings)]`,
    /// we recommend that you change to `#![deny(warnings)]`.
    ///
    /// ### Explanation
    ///
    /// Due to a compiler bug, applying `forbid` to lint groups
    /// previously had no effect. The bug is now fixed but instead of
    /// enforcing `forbid` we issue this future-compatibility warning
    /// to avoid breaking existing crates.
    pub FORBIDDEN_LINT_GROUPS,
    Warn,
    "applying forbid to lint-groups",
    @future_incompatible = FutureIncompatibleInfo {
        reference: "issue #81670 <https://github.com/rust-lang/rust/issues/81670>",
        edition: None,
    };
}

declare_lint! {
    /// The `ill_formed_attribute_input` lint detects ill-formed attribute
    /// inputs that were previously accepted and used in practice.
    ///
    /// ### Example
    ///
    /// ```rust,compile_fail
    /// #[inline = "this is not valid"]
    /// fn foo() {}
    /// ```
    ///
    /// {{produces}}
    ///
    /// ### Explanation
    ///
    /// Previously, inputs for many built-in attributes weren't validated and
    /// nonsensical attribute inputs were accepted. After validation was
    /// added, it was determined that some existing projects made use of these
    /// invalid forms. This is a [future-incompatible] lint to transition this
    /// to a hard error in the future. See [issue #57571] for more details.
    ///
    /// Check the [attribute reference] for details on the valid inputs for
    /// attributes.
    ///
    /// [issue #57571]: https://github.com/rust-lang/rust/issues/57571
    /// [attribute reference]: https://doc.rust-lang.org/nightly/reference/attributes.html
    /// [future-incompatible]: ../index.md#future-incompatible-lints
    pub ILL_FORMED_ATTRIBUTE_INPUT,
    Deny,
    "ill-formed attribute inputs that were previously accepted and used in practice",
    @future_incompatible = FutureIncompatibleInfo {
        reference: "issue #57571 <https://github.com/rust-lang/rust/issues/57571>",
        edition: None,
    };
    crate_level_only
}

declare_lint! {
    /// The `conflicting_repr_hints` lint detects [`repr` attributes] with
    /// conflicting hints.
    ///
    /// [`repr` attributes]: https://doc.rust-lang.org/reference/type-layout.html#representations
    ///
    /// ### Example
    ///
    /// ```rust,compile_fail
    /// #[repr(u32, u64)]
    /// enum Foo {
    ///     Variant1,
    /// }
    /// ```
    ///
    /// {{produces}}
    ///
    /// ### Explanation
    ///
    /// The compiler incorrectly accepted these conflicting representations in
    /// the past. This is a [future-incompatible] lint to transition this to a
    /// hard error in the future. See [issue #68585] for more details.
    ///
    /// To correct the issue, remove one of the conflicting hints.
    ///
    /// [issue #68585]: https://github.com/rust-lang/rust/issues/68585
    /// [future-incompatible]: ../index.md#future-incompatible-lints
    pub CONFLICTING_REPR_HINTS,
    Deny,
    "conflicts between `#[repr(..)]` hints that were previously accepted and used in practice",
    @future_incompatible = FutureIncompatibleInfo {
        reference: "issue #68585 <https://github.com/rust-lang/rust/issues/68585>",
        edition: None,
    };
}

declare_lint! {
    /// The `meta_variable_misuse` lint detects possible meta-variable misuse
    /// in macro definitions.
    ///
    /// ### Example
    ///
    /// ```rust,compile_fail
    /// #![deny(meta_variable_misuse)]
    ///
    /// macro_rules! foo {
    ///     () => {};
    ///     ($( $i:ident = $($j:ident),+ );*) => { $( $( $i = $k; )+ )* };
    /// }
    ///
    /// fn main() {
    ///     foo!();
    /// }
    /// ```
    ///
    /// {{produces}}
    ///
    /// ### Explanation
    ///
    /// There are quite a few different ways a [`macro_rules`] macro can be
    /// improperly defined. Many of these errors were previously only detected
    /// when the macro was expanded or not at all. This lint is an attempt to
    /// catch some of these problems when the macro is *defined*.
    ///
    /// This lint is "allow" by default because it may have false positives
    /// and other issues. See [issue #61053] for more details.
    ///
    /// [`macro_rules`]: https://doc.rust-lang.org/reference/macros-by-example.html
    /// [issue #61053]: https://github.com/rust-lang/rust/issues/61053
    pub META_VARIABLE_MISUSE,
    Allow,
    "possible meta-variable misuse at macro definition"
}

declare_lint! {
    /// The `incomplete_include` lint detects the use of the [`include!`]
    /// macro with a file that contains more than one expression.
    ///
    /// [`include!`]: https://doc.rust-lang.org/std/macro.include.html
    ///
    /// ### Example
    ///
    /// ```rust,ignore (needs separate file)
    /// fn main() {
    ///     include!("foo.txt");
    /// }
    /// ```
    ///
    /// where the file `foo.txt` contains:
    ///
    /// ```text
    /// println!("hi!");
    /// ```
    ///
    /// produces:
    ///
    /// ```text
    /// error: include macro expected single expression in source
    ///  --> foo.txt:1:14
    ///   |
    /// 1 | println!("1");
    ///   |              ^
    ///   |
    ///   = note: `#[deny(incomplete_include)]` on by default
    /// ```
    ///
    /// ### Explanation
    ///
    /// The [`include!`] macro is currently only intended to be used to
    /// include a single [expression] or multiple [items]. Historically it
    /// would ignore any contents after the first expression, but that can be
    /// confusing. In the example above, the `println!` expression ends just
    /// before the semicolon, making the semicolon "extra" information that is
    /// ignored. Perhaps even more surprising, if the included file had
    /// multiple print statements, the subsequent ones would be ignored!
    ///
    /// One workaround is to place the contents in braces to create a [block
    /// expression]. Also consider alternatives, like using functions to
    /// encapsulate the expressions, or use [proc-macros].
    ///
    /// This is a lint instead of a hard error because existing projects were
    /// found to hit this error. To be cautious, it is a lint for now. The
    /// future semantics of the `include!` macro are also uncertain, see
    /// [issue #35560].
    ///
    /// [items]: https://doc.rust-lang.org/reference/items.html
    /// [expression]: https://doc.rust-lang.org/reference/expressions.html
    /// [block expression]: https://doc.rust-lang.org/reference/expressions/block-expr.html
    /// [proc-macros]: https://doc.rust-lang.org/reference/procedural-macros.html
    /// [issue #35560]: https://github.com/rust-lang/rust/issues/35560
    pub INCOMPLETE_INCLUDE,
    Deny,
    "trailing content in included file"
}

declare_lint! {
    /// The `arithmetic_overflow` lint detects that an arithmetic operation
    /// will [overflow].
    ///
    /// [overflow]: https://doc.rust-lang.org/reference/expressions/operator-expr.html#overflow
    ///
    /// ### Example
    ///
    /// ```rust,compile_fail
    /// 1_i32 << 32;
    /// ```
    ///
    /// {{produces}}
    ///
    /// ### Explanation
    ///
    /// It is very likely a mistake to perform an arithmetic operation that
    /// overflows its value. If the compiler is able to detect these kinds of
    /// overflows at compile-time, it will trigger this lint. Consider
    /// adjusting the expression to avoid overflow, or use a data type that
    /// will not overflow.
    pub ARITHMETIC_OVERFLOW,
    Deny,
    "arithmetic operation overflows"
}

declare_lint! {
    /// The `unconditional_panic` lint detects an operation that will cause a
    /// panic at runtime.
    ///
    /// ### Example
    ///
    /// ```rust,compile_fail
    /// # #![allow(unused)]
    /// let x = 1 / 0;
    /// ```
    ///
    /// {{produces}}
    ///
    /// ### Explanation
    ///
    /// This lint detects code that is very likely incorrect because it will
    /// always panic, such as division by zero and out-of-bounds array
    /// accesses. Consider adjusting your code if this is a bug, or using the
    /// `panic!` or `unreachable!` macro instead in case the panic is intended.
    pub UNCONDITIONAL_PANIC,
    Deny,
    "operation will cause a panic at runtime"
}

declare_lint! {
    /// The `const_err` lint detects an erroneous expression while doing
    /// constant evaluation.
    ///
    /// ### Example
    ///
    /// ```rust,compile_fail
    /// #![allow(unconditional_panic)]
    /// const C: i32 = 1/0;
    /// ```
    ///
    /// {{produces}}
    ///
    /// ### Explanation
    ///
    /// This lint detects constants that fail to evaluate. Allowing the lint will accept the
    /// constant declaration, but any use of this constant will still lead to a hard error. This is
    /// a future incompatibility lint; the plan is to eventually entirely forbid even declaring
    /// constants that cannot be evaluated.  See [issue #71800] for more details.
    ///
    /// [issue #71800]: https://github.com/rust-lang/rust/issues/71800
    pub CONST_ERR,
    Deny,
    "constant evaluation encountered erroneous expression",
    @future_incompatible = FutureIncompatibleInfo {
        reference: "issue #71800 <https://github.com/rust-lang/rust/issues/71800>",
        edition: None,
    };
    report_in_external_macro
}

declare_lint! {
    /// The `unused_imports` lint detects imports that are never used.
    ///
    /// ### Example
    ///
    /// ```rust
    /// use std::collections::HashMap;
    /// ```
    ///
    /// {{produces}}
    ///
    /// ### Explanation
    ///
    /// Unused imports may signal a mistake or unfinished code, and clutter
    /// the code, and should be removed. If you intended to re-export the item
    /// to make it available outside of the module, add a visibility modifier
    /// like `pub`.
    pub UNUSED_IMPORTS,
    Warn,
    "imports that are never used"
}

declare_lint! {
    /// The `unused_extern_crates` lint guards against `extern crate` items
    /// that are never used.
    ///
    /// ### Example
    ///
    /// ```rust,compile_fail
    /// #![deny(unused_extern_crates)]
    /// extern crate proc_macro;
    /// ```
    ///
    /// {{produces}}
    ///
    /// ### Explanation
    ///
    /// `extern crate` items that are unused have no effect and should be
    /// removed. Note that there are some cases where specifying an `extern
    /// crate` is desired for the side effect of ensuring the given crate is
    /// linked, even though it is not otherwise directly referenced. The lint
    /// can be silenced by aliasing the crate to an underscore, such as
    /// `extern crate foo as _`. Also note that it is no longer idiomatic to
    /// use `extern crate` in the [2018 edition], as extern crates are now
    /// automatically added in scope.
    ///
    /// This lint is "allow" by default because it can be noisy, and produce
    /// false-positives. If a dependency is being removed from a project, it
    /// is recommended to remove it from the build configuration (such as
    /// `Cargo.toml`) to ensure stale build entries aren't left behind.
    ///
    /// [2018 edition]: https://doc.rust-lang.org/edition-guide/rust-2018/module-system/path-clarity.html#no-more-extern-crate
    pub UNUSED_EXTERN_CRATES,
    Allow,
    "extern crates that are never used"
}

declare_lint! {
    /// The `unused_crate_dependencies` lint detects crate dependencies that
    /// are never used.
    ///
    /// ### Example
    ///
    /// ```rust,ignore (needs extern crate)
    /// #![deny(unused_crate_dependencies)]
    /// ```
    ///
    /// This will produce:
    ///
    /// ```text
    /// error: external crate `regex` unused in `lint_example`: remove the dependency or add `use regex as _;`
    ///   |
    /// note: the lint level is defined here
    ///  --> src/lib.rs:1:9
    ///   |
    /// 1 | #![deny(unused_crate_dependencies)]
    ///   |         ^^^^^^^^^^^^^^^^^^^^^^^^^
    /// ```
    ///
    /// ### Explanation
    ///
    /// After removing the code that uses a dependency, this usually also
    /// requires removing the dependency from the build configuration.
    /// However, sometimes that step can be missed, which leads to time wasted
    /// building dependencies that are no longer used. This lint can be
    /// enabled to detect dependencies that are never used (more specifically,
    /// any dependency passed with the `--extern` command-line flag that is
    /// never referenced via [`use`], [`extern crate`], or in any [path]).
    ///
    /// This lint is "allow" by default because it can provide false positives
    /// depending on how the build system is configured. For example, when
    /// using Cargo, a "package" consists of multiple crates (such as a
    /// library and a binary), but the dependencies are defined for the
    /// package as a whole. If there is a dependency that is only used in the
    /// binary, but not the library, then the lint will be incorrectly issued
    /// in the library.
    ///
    /// [path]: https://doc.rust-lang.org/reference/paths.html
    /// [`use`]: https://doc.rust-lang.org/reference/items/use-declarations.html
    /// [`extern crate`]: https://doc.rust-lang.org/reference/items/extern-crates.html
    pub UNUSED_CRATE_DEPENDENCIES,
    Allow,
    "crate dependencies that are never used",
    crate_level_only
}

declare_lint! {
    /// The `unused_qualifications` lint detects unnecessarily qualified
    /// names.
    ///
    /// ### Example
    ///
    /// ```rust,compile_fail
    /// #![deny(unused_qualifications)]
    /// mod foo {
    ///     pub fn bar() {}
    /// }
    ///
    /// fn main() {
    ///     use foo::bar;
    ///     foo::bar();
    /// }
    /// ```
    ///
    /// {{produces}}
    ///
    /// ### Explanation
    ///
    /// If an item from another module is already brought into scope, then
    /// there is no need to qualify it in this case. You can call `bar()`
    /// directly, without the `foo::`.
    ///
    /// This lint is "allow" by default because it is somewhat pedantic, and
    /// doesn't indicate an actual problem, but rather a stylistic choice, and
    /// can be noisy when refactoring or moving around code.
    pub UNUSED_QUALIFICATIONS,
    Allow,
    "detects unnecessarily qualified names"
}

declare_lint! {
    /// The `unknown_lints` lint detects unrecognized lint attribute.
    ///
    /// ### Example
    ///
    /// ```rust
    /// #![allow(not_a_real_lint)]
    /// ```
    ///
    /// {{produces}}
    ///
    /// ### Explanation
    ///
    /// It is usually a mistake to specify a lint that does not exist. Check
    /// the spelling, and check the lint listing for the correct name. Also
    /// consider if you are using an old version of the compiler, and the lint
    /// is only available in a newer version.
    pub UNKNOWN_LINTS,
    Warn,
    "unrecognized lint attribute"
}

declare_lint! {
    /// The `unused_variables` lint detects variables which are not used in
    /// any way.
    ///
    /// ### Example
    ///
    /// ```rust
    /// let x = 5;
    /// ```
    ///
    /// {{produces}}
    ///
    /// ### Explanation
    ///
    /// Unused variables may signal a mistake or unfinished code. To silence
    /// the warning for the individual variable, prefix it with an underscore
    /// such as `_x`.
    pub UNUSED_VARIABLES,
    Warn,
    "detect variables which are not used in any way"
}

declare_lint! {
    /// The `unused_assignments` lint detects assignments that will never be read.
    ///
    /// ### Example
    ///
    /// ```rust
    /// let mut x = 5;
    /// x = 6;
    /// ```
    ///
    /// {{produces}}
    ///
    /// ### Explanation
    ///
    /// Unused assignments may signal a mistake or unfinished code. If the
    /// variable is never used after being assigned, then the assignment can
    /// be removed. Variables with an underscore prefix such as `_x` will not
    /// trigger this lint.
    pub UNUSED_ASSIGNMENTS,
    Warn,
    "detect assignments that will never be read"
}

declare_lint! {
    /// The `dead_code` lint detects unused, unexported items.
    ///
    /// ### Example
    ///
    /// ```rust
    /// fn foo() {}
    /// ```
    ///
    /// {{produces}}
    ///
    /// ### Explanation
    ///
    /// Dead code may signal a mistake or unfinished code. To silence the
    /// warning for individual items, prefix the name with an underscore such
    /// as `_foo`. If it was intended to expose the item outside of the crate,
    /// consider adding a visibility modifier like `pub`. Otherwise consider
    /// removing the unused code.
    pub DEAD_CODE,
    Warn,
    "detect unused, unexported items"
}

declare_lint! {
    /// The `unused_attributes` lint detects attributes that were not used by
    /// the compiler.
    ///
    /// ### Example
    ///
    /// ```rust
    /// #![ignore]
    /// ```
    ///
    /// {{produces}}
    ///
    /// ### Explanation
    ///
    /// Unused [attributes] may indicate the attribute is placed in the wrong
    /// position. Consider removing it, or placing it in the correct position.
    /// Also consider if you intended to use an _inner attribute_ (with a `!`
    /// such as `#![allow(unused)]`) which applies to the item the attribute
    /// is within, or an _outer attribute_ (without a `!` such as
    /// `#[allow(unused)]`) which applies to the item *following* the
    /// attribute.
    ///
    /// [attributes]: https://doc.rust-lang.org/reference/attributes.html
    pub UNUSED_ATTRIBUTES,
    Warn,
    "detects attributes that were not used by the compiler"
}

declare_lint! {
    /// The `unreachable_code` lint detects unreachable code paths.
    ///
    /// ### Example
    ///
    /// ```rust,no_run
    /// panic!("we never go past here!");
    ///
    /// let x = 5;
    /// ```
    ///
    /// {{produces}}
    ///
    /// ### Explanation
    ///
    /// Unreachable code may signal a mistake or unfinished code. If the code
    /// is no longer in use, consider removing it.
    pub UNREACHABLE_CODE,
    Warn,
    "detects unreachable code paths",
    report_in_external_macro
}

declare_lint! {
    /// The `unreachable_patterns` lint detects unreachable patterns.
    ///
    /// ### Example
    ///
    /// ```rust
    /// let x = 5;
    /// match x {
    ///     y => (),
    ///     5 => (),
    /// }
    /// ```
    ///
    /// {{produces}}
    ///
    /// ### Explanation
    ///
    /// This usually indicates a mistake in how the patterns are specified or
    /// ordered. In this example, the `y` pattern will always match, so the
    /// five is impossible to reach. Remember, match arms match in order, you
    /// probably wanted to put the `5` case above the `y` case.
    pub UNREACHABLE_PATTERNS,
    Warn,
    "detects unreachable patterns"
}

declare_lint! {
    /// The `overlapping_range_endpoints` lint detects `match` arms that have [range patterns] that
    /// overlap on their endpoints.
    ///
    /// [range patterns]: https://doc.rust-lang.org/nightly/reference/patterns.html#range-patterns
    ///
    /// ### Example
    ///
    /// ```rust
    /// let x = 123u8;
    /// match x {
    ///     0..=100 => { println!("small"); }
    ///     100..=255 => { println!("large"); }
    /// }
    /// ```
    ///
    /// {{produces}}
    ///
    /// ### Explanation
    ///
    /// It is likely a mistake to have range patterns in a match expression that overlap in this
    /// way. Check that the beginning and end values are what you expect, and keep in mind that
    /// with `..=` the left and right bounds are inclusive.
    pub OVERLAPPING_RANGE_ENDPOINTS,
    Warn,
    "detects range patterns with overlapping endpoints"
}

declare_lint! {
    /// The `bindings_with_variant_name` lint detects pattern bindings with
    /// the same name as one of the matched variants.
    ///
    /// ### Example
    ///
    /// ```rust
    /// pub enum Enum {
    ///     Foo,
    ///     Bar,
    /// }
    ///
    /// pub fn foo(x: Enum) {
    ///     match x {
    ///         Foo => {}
    ///         Bar => {}
    ///     }
    /// }
    /// ```
    ///
    /// {{produces}}
    ///
    /// ### Explanation
    ///
    /// It is usually a mistake to specify an enum variant name as an
    /// [identifier pattern]. In the example above, the `match` arms are
    /// specifying a variable name to bind the value of `x` to. The second arm
    /// is ignored because the first one matches *all* values. The likely
    /// intent is that the arm was intended to match on the enum variant.
    ///
    /// Two possible solutions are:
    ///
    /// * Specify the enum variant using a [path pattern], such as
    ///   `Enum::Foo`.
    /// * Bring the enum variants into local scope, such as adding `use
    ///   Enum::*;` to the beginning of the `foo` function in the example
    ///   above.
    ///
    /// [identifier pattern]: https://doc.rust-lang.org/reference/patterns.html#identifier-patterns
    /// [path pattern]: https://doc.rust-lang.org/reference/patterns.html#path-patterns
    pub BINDINGS_WITH_VARIANT_NAME,
    Warn,
    "detects pattern bindings with the same name as one of the matched variants"
}

declare_lint! {
    /// The `unused_macros` lint detects macros that were not used.
    ///
    /// ### Example
    ///
    /// ```rust
    /// macro_rules! unused {
    ///     () => {};
    /// }
    ///
    /// fn main() {
    /// }
    /// ```
    ///
    /// {{produces}}
    ///
    /// ### Explanation
    ///
    /// Unused macros may signal a mistake or unfinished code. To silence the
    /// warning for the individual macro, prefix the name with an underscore
    /// such as `_my_macro`. If you intended to export the macro to make it
    /// available outside of the crate, use the [`macro_export` attribute].
    ///
    /// [`macro_export` attribute]: https://doc.rust-lang.org/reference/macros-by-example.html#path-based-scope
    pub UNUSED_MACROS,
    Warn,
    "detects macros that were not used"
}

declare_lint! {
    /// The `warnings` lint allows you to change the level of other
    /// lints which produce warnings.
    ///
    /// ### Example
    ///
    /// ```rust
    /// #![deny(warnings)]
    /// fn foo() {}
    /// ```
    ///
    /// {{produces}}
    ///
    /// ### Explanation
    ///
    /// The `warnings` lint is a bit special; by changing its level, you
    /// change every other warning that would produce a warning to whatever
    /// value you'd like. As such, you won't ever trigger this lint in your
    /// code directly.
    pub WARNINGS,
    Warn,
    "mass-change the level for lints which produce warnings"
}

declare_lint! {
    /// The `unused_features` lint detects unused or unknown features found in
    /// crate-level [`feature` attributes].
    ///
    /// [`feature` attributes]: https://doc.rust-lang.org/nightly/unstable-book/
    ///
    /// Note: This lint is currently not functional, see [issue #44232] for
    /// more details.
    ///
    /// [issue #44232]: https://github.com/rust-lang/rust/issues/44232
    pub UNUSED_FEATURES,
    Warn,
    "unused features found in crate-level `#[feature]` directives"
}

declare_lint! {
    /// The `stable_features` lint detects a [`feature` attribute] that
    /// has since been made stable.
    ///
    /// [`feature` attribute]: https://doc.rust-lang.org/nightly/unstable-book/
    ///
    /// ### Example
    ///
    /// ```rust
    /// #![feature(test_accepted_feature)]
    /// fn main() {}
    /// ```
    ///
    /// {{produces}}
    ///
    /// ### Explanation
    ///
    /// When a feature is stabilized, it is no longer necessary to include a
    /// `#![feature]` attribute for it. To fix, simply remove the
    /// `#![feature]` attribute.
    pub STABLE_FEATURES,
    Warn,
    "stable features found in `#[feature]` directive"
}

declare_lint! {
    /// The `unknown_crate_types` lint detects an unknown crate type found in
    /// a [`crate_type` attribute].
    ///
    /// ### Example
    ///
    /// ```rust,compile_fail
    /// #![crate_type="lol"]
    /// fn main() {}
    /// ```
    ///
    /// {{produces}}
    ///
    /// ### Explanation
    ///
    /// An unknown value give to the `crate_type` attribute is almost
    /// certainly a mistake.
    ///
    /// [`crate_type` attribute]: https://doc.rust-lang.org/reference/linkage.html
    pub UNKNOWN_CRATE_TYPES,
    Deny,
    "unknown crate type found in `#[crate_type]` directive",
    crate_level_only
}

declare_lint! {
    /// The `trivial_casts` lint detects trivial casts which could be replaced
    /// with coercion, which may require [type ascription] or a temporary
    /// variable.
    ///
    /// ### Example
    ///
    /// ```rust,compile_fail
    /// #![deny(trivial_casts)]
    /// let x: &u32 = &42;
    /// let y = x as *const u32;
    /// ```
    ///
    /// {{produces}}
    ///
    /// ### Explanation
    ///
    /// A trivial cast is a cast `e as T` where `e` has type `U` and `U` is a
    /// subtype of `T`. This type of cast is usually unnecessary, as it can be
    /// usually be inferred.
    ///
    /// This lint is "allow" by default because there are situations, such as
    /// with FFI interfaces or complex type aliases, where it triggers
    /// incorrectly, or in situations where it will be more difficult to
    /// clearly express the intent. It may be possible that this will become a
    /// warning in the future, possibly with [type ascription] providing a
    /// convenient way to work around the current issues. See [RFC 401] for
    /// historical context.
    ///
    /// [type ascription]: https://github.com/rust-lang/rust/issues/23416
    /// [RFC 401]: https://github.com/rust-lang/rfcs/blob/master/text/0401-coercions.md
    pub TRIVIAL_CASTS,
    Allow,
    "detects trivial casts which could be removed"
}

declare_lint! {
    /// The `trivial_numeric_casts` lint detects trivial numeric casts of types
    /// which could be removed.
    ///
    /// ### Example
    ///
    /// ```rust,compile_fail
    /// #![deny(trivial_numeric_casts)]
    /// let x = 42_i32 as i32;
    /// ```
    ///
    /// {{produces}}
    ///
    /// ### Explanation
    ///
    /// A trivial numeric cast is a cast of a numeric type to the same numeric
    /// type. This type of cast is usually unnecessary.
    ///
    /// This lint is "allow" by default because there are situations, such as
    /// with FFI interfaces or complex type aliases, where it triggers
    /// incorrectly, or in situations where it will be more difficult to
    /// clearly express the intent. It may be possible that this will become a
    /// warning in the future, possibly with [type ascription] providing a
    /// convenient way to work around the current issues. See [RFC 401] for
    /// historical context.
    ///
    /// [type ascription]: https://github.com/rust-lang/rust/issues/23416
    /// [RFC 401]: https://github.com/rust-lang/rfcs/blob/master/text/0401-coercions.md
    pub TRIVIAL_NUMERIC_CASTS,
    Allow,
    "detects trivial casts of numeric types which could be removed"
}

declare_lint! {
    /// The `private_in_public` lint detects private items in public
    /// interfaces not caught by the old implementation.
    ///
    /// ### Example
    ///
    /// ```rust
    /// # #![allow(unused)]
    /// struct SemiPriv;
    ///
    /// mod m1 {
    ///     struct Priv;
    ///     impl super::SemiPriv {
    ///         pub fn f(_: Priv) {}
    ///     }
    /// }
    /// # fn main() {}
    /// ```
    ///
    /// {{produces}}
    ///
    /// ### Explanation
    ///
    /// The visibility rules are intended to prevent exposing private items in
    /// public interfaces. This is a [future-incompatible] lint to transition
    /// this to a hard error in the future. See [issue #34537] for more
    /// details.
    ///
    /// [issue #34537]: https://github.com/rust-lang/rust/issues/34537
    /// [future-incompatible]: ../index.md#future-incompatible-lints
    pub PRIVATE_IN_PUBLIC,
    Warn,
    "detect private items in public interfaces not caught by the old implementation",
    @future_incompatible = FutureIncompatibleInfo {
        reference: "issue #34537 <https://github.com/rust-lang/rust/issues/34537>",
        edition: None,
    };
}

declare_lint! {
    /// The `exported_private_dependencies` lint detects private dependencies
    /// that are exposed in a public interface.
    ///
    /// ### Example
    ///
    /// ```rust,ignore (needs-dependency)
    /// pub fn foo() -> Option<some_private_dependency::Thing> {
    ///     None
    /// }
    /// ```
    ///
    /// This will produce:
    ///
    /// ```text
    /// warning: type `bar::Thing` from private dependency 'bar' in public interface
    ///  --> src/lib.rs:3:1
    ///   |
    /// 3 | pub fn foo() -> Option<bar::Thing> {
    ///   | ^^^^^^^^^^^^^^^^^^^^^^^^^^^^^^^^^^
    ///   |
    ///   = note: `#[warn(exported_private_dependencies)]` on by default
    /// ```
    ///
    /// ### Explanation
    ///
    /// Dependencies can be marked as "private" to indicate that they are not
    /// exposed in the public interface of a crate. This can be used by Cargo
    /// to independently resolve those dependencies because it can assume it
    /// does not need to unify them with other packages using that same
    /// dependency. This lint is an indication of a violation of that
    /// contract.
    ///
    /// To fix this, avoid exposing the dependency in your public interface.
    /// Or, switch the dependency to a public dependency.
    ///
    /// Note that support for this is only available on the nightly channel.
    /// See [RFC 1977] for more details, as well as the [Cargo documentation].
    ///
    /// [RFC 1977]: https://github.com/rust-lang/rfcs/blob/master/text/1977-public-private-dependencies.md
    /// [Cargo documentation]: https://doc.rust-lang.org/nightly/cargo/reference/unstable.html#public-dependency
    pub EXPORTED_PRIVATE_DEPENDENCIES,
    Warn,
    "public interface leaks type from a private dependency"
}

declare_lint! {
    /// The `pub_use_of_private_extern_crate` lint detects a specific
    /// situation of re-exporting a private `extern crate`.
    ///
    /// ### Example
    ///
    /// ```rust,compile_fail
    /// extern crate core;
    /// pub use core as reexported_core;
    /// ```
    ///
    /// {{produces}}
    ///
    /// ### Explanation
    ///
    /// A public `use` declaration should not be used to publicly re-export a
    /// private `extern crate`. `pub extern crate` should be used instead.
    ///
    /// This was historically allowed, but is not the intended behavior
    /// according to the visibility rules. This is a [future-incompatible]
    /// lint to transition this to a hard error in the future. See [issue
    /// #34537] for more details.
    ///
    /// [issue #34537]: https://github.com/rust-lang/rust/issues/34537
    /// [future-incompatible]: ../index.md#future-incompatible-lints
    pub PUB_USE_OF_PRIVATE_EXTERN_CRATE,
    Deny,
    "detect public re-exports of private extern crates",
    @future_incompatible = FutureIncompatibleInfo {
        reference: "issue #34537 <https://github.com/rust-lang/rust/issues/34537>",
        edition: None,
    };
}

declare_lint! {
    /// The `invalid_type_param_default` lint detects type parameter defaults
    /// erroneously allowed in an invalid location.
    ///
    /// ### Example
    ///
    /// ```rust,compile_fail
    /// fn foo<T=i32>(t: T) {}
    /// ```
    ///
    /// {{produces}}
    ///
    /// ### Explanation
    ///
    /// Default type parameters were only intended to be allowed in certain
    /// situations, but historically the compiler allowed them everywhere.
    /// This is a [future-incompatible] lint to transition this to a hard
    /// error in the future. See [issue #36887] for more details.
    ///
    /// [issue #36887]: https://github.com/rust-lang/rust/issues/36887
    /// [future-incompatible]: ../index.md#future-incompatible-lints
    pub INVALID_TYPE_PARAM_DEFAULT,
    Deny,
    "type parameter default erroneously allowed in invalid location",
    @future_incompatible = FutureIncompatibleInfo {
        reference: "issue #36887 <https://github.com/rust-lang/rust/issues/36887>",
        edition: None,
    };
}

declare_lint! {
    /// The `renamed_and_removed_lints` lint detects lints that have been
    /// renamed or removed.
    ///
    /// ### Example
    ///
    /// ```rust
    /// #![deny(raw_pointer_derive)]
    /// ```
    ///
    /// {{produces}}
    ///
    /// ### Explanation
    ///
    /// To fix this, either remove the lint or use the new name. This can help
    /// avoid confusion about lints that are no longer valid, and help
    /// maintain consistency for renamed lints.
    pub RENAMED_AND_REMOVED_LINTS,
    Warn,
    "lints that have been renamed or removed"
}

declare_lint! {
    /// The `unaligned_references` lint detects unaligned references to fields
    /// of [packed] structs.
    ///
    /// [packed]: https://doc.rust-lang.org/reference/type-layout.html#the-alignment-modifiers
    ///
    /// ### Example
    ///
    /// ```rust,compile_fail
    /// #![deny(unaligned_references)]
    ///
    /// #[repr(packed)]
    /// pub struct Foo {
    ///     field1: u64,
    ///     field2: u8,
    /// }
    ///
    /// fn main() {
    ///     unsafe {
    ///         let foo = Foo { field1: 0, field2: 0 };
    ///         let _ = &foo.field1;
    ///         println!("{}", foo.field1); // An implicit `&` is added here, triggering the lint.
    ///     }
    /// }
    /// ```
    ///
    /// {{produces}}
    ///
    /// ### Explanation
    ///
    /// Creating a reference to an insufficiently aligned packed field is [undefined behavior] and
    /// should be disallowed. Using an `unsafe` block does not change anything about this. Instead,
    /// the code should do a copy of the data in the packed field or use raw pointers and unaligned
    /// accesses. See [issue #82523] for more information.
    ///
    /// [undefined behavior]: https://doc.rust-lang.org/reference/behavior-considered-undefined.html
    /// [issue #82523]: https://github.com/rust-lang/rust/issues/82523
    pub UNALIGNED_REFERENCES,
    Warn,
    "detects unaligned references to fields of packed structs",
    @future_incompatible = FutureIncompatibleInfo {
        reference: "issue #82523 <https://github.com/rust-lang/rust/issues/82523>",
        edition: None,
    };
    report_in_external_macro
}

declare_lint! {
    /// The `const_item_mutation` lint detects attempts to mutate a `const`
    /// item.
    ///
    /// ### Example
    ///
    /// ```rust
    /// const FOO: [i32; 1] = [0];
    ///
    /// fn main() {
    ///     FOO[0] = 1;
    ///     // This will print "[0]".
    ///     println!("{:?}", FOO);
    /// }
    /// ```
    ///
    /// {{produces}}
    ///
    /// ### Explanation
    ///
    /// Trying to directly mutate a `const` item is almost always a mistake.
    /// What is happening in the example above is that a temporary copy of the
    /// `const` is mutated, but the original `const` is not. Each time you
    /// refer to the `const` by name (such as `FOO` in the example above), a
    /// separate copy of the value is inlined at that location.
    ///
    /// This lint checks for writing directly to a field (`FOO.field =
    /// some_value`) or array entry (`FOO[0] = val`), or taking a mutable
    /// reference to the const item (`&mut FOO`), including through an
    /// autoderef (`FOO.some_mut_self_method()`).
    ///
    /// There are various alternatives depending on what you are trying to
    /// accomplish:
    ///
    /// * First, always reconsider using mutable globals, as they can be
    ///   difficult to use correctly, and can make the code more difficult to
    ///   use or understand.
    /// * If you are trying to perform a one-time initialization of a global:
    ///     * If the value can be computed at compile-time, consider using
    ///       const-compatible values (see [Constant Evaluation]).
    ///     * For more complex single-initialization cases, consider using a
    ///       third-party crate, such as [`lazy_static`] or [`once_cell`].
    ///     * If you are using the [nightly channel], consider the new
    ///       [`lazy`] module in the standard library.
    /// * If you truly need a mutable global, consider using a [`static`],
    ///   which has a variety of options:
    ///   * Simple data types can be directly defined and mutated with an
    ///     [`atomic`] type.
    ///   * More complex types can be placed in a synchronization primitive
    ///     like a [`Mutex`], which can be initialized with one of the options
    ///     listed above.
    ///   * A [mutable `static`] is a low-level primitive, requiring unsafe.
    ///     Typically This should be avoided in preference of something
    ///     higher-level like one of the above.
    ///
    /// [Constant Evaluation]: https://doc.rust-lang.org/reference/const_eval.html
    /// [`static`]: https://doc.rust-lang.org/reference/items/static-items.html
    /// [mutable `static`]: https://doc.rust-lang.org/reference/items/static-items.html#mutable-statics
    /// [`lazy`]: https://doc.rust-lang.org/nightly/std/lazy/index.html
    /// [`lazy_static`]: https://crates.io/crates/lazy_static
    /// [`once_cell`]: https://crates.io/crates/once_cell
    /// [`atomic`]: https://doc.rust-lang.org/std/sync/atomic/index.html
    /// [`Mutex`]: https://doc.rust-lang.org/std/sync/struct.Mutex.html
    pub CONST_ITEM_MUTATION,
    Warn,
    "detects attempts to mutate a `const` item",
}

declare_lint! {
    /// The `patterns_in_fns_without_body` lint detects `mut` identifier
    /// patterns as a parameter in functions without a body.
    ///
    /// ### Example
    ///
    /// ```rust,compile_fail
    /// trait Trait {
    ///     fn foo(mut arg: u8);
    /// }
    /// ```
    ///
    /// {{produces}}
    ///
    /// ### Explanation
    ///
    /// To fix this, remove `mut` from the parameter in the trait definition;
    /// it can be used in the implementation. That is, the following is OK:
    ///
    /// ```rust
    /// trait Trait {
    ///     fn foo(arg: u8); // Removed `mut` here
    /// }
    ///
    /// impl Trait for i32 {
    ///     fn foo(mut arg: u8) { // `mut` here is OK
    ///
    ///     }
    /// }
    /// ```
    ///
    /// Trait definitions can define functions without a body to specify a
    /// function that implementors must define. The parameter names in the
    /// body-less functions are only allowed to be `_` or an [identifier] for
    /// documentation purposes (only the type is relevant). Previous versions
    /// of the compiler erroneously allowed [identifier patterns] with the
    /// `mut` keyword, but this was not intended to be allowed. This is a
    /// [future-incompatible] lint to transition this to a hard error in the
    /// future. See [issue #35203] for more details.
    ///
    /// [identifier]: https://doc.rust-lang.org/reference/identifiers.html
    /// [identifier patterns]: https://doc.rust-lang.org/reference/patterns.html#identifier-patterns
    /// [issue #35203]: https://github.com/rust-lang/rust/issues/35203
    /// [future-incompatible]: ../index.md#future-incompatible-lints
    pub PATTERNS_IN_FNS_WITHOUT_BODY,
    Deny,
    "patterns in functions without body were erroneously allowed",
    @future_incompatible = FutureIncompatibleInfo {
        reference: "issue #35203 <https://github.com/rust-lang/rust/issues/35203>",
        edition: None,
    };
}

declare_lint! {
    /// The `missing_fragment_specifier` lint is issued when an unused pattern in a
    /// `macro_rules!` macro definition has a meta-variable (e.g. `$e`) that is not
    /// followed by a fragment specifier (e.g. `:expr`).
    ///
    /// This warning can always be fixed by removing the unused pattern in the
    /// `macro_rules!` macro definition.
    ///
    /// ### Example
    ///
    /// ```rust,compile_fail
    /// macro_rules! foo {
    ///    () => {};
    ///    ($name) => { };
    /// }
    ///
    /// fn main() {
    ///    foo!();
    /// }
    /// ```
    ///
    /// {{produces}}
    ///
    /// ### Explanation
    ///
    /// To fix this, remove the unused pattern from the `macro_rules!` macro definition:
    ///
    /// ```rust
    /// macro_rules! foo {
    ///     () => {};
    /// }
    /// fn main() {
    ///     foo!();
    /// }
    /// ```
    pub MISSING_FRAGMENT_SPECIFIER,
    Deny,
    "detects missing fragment specifiers in unused `macro_rules!` patterns",
    @future_incompatible = FutureIncompatibleInfo {
        reference: "issue #40107 <https://github.com/rust-lang/rust/issues/40107>",
        edition: None,
    };
}

declare_lint! {
    /// The `late_bound_lifetime_arguments` lint detects generic lifetime
    /// arguments in path segments with late bound lifetime parameters.
    ///
    /// ### Example
    ///
    /// ```rust
    /// struct S;
    ///
    /// impl S {
    ///     fn late<'a, 'b>(self, _: &'a u8, _: &'b u8) {}
    /// }
    ///
    /// fn main() {
    ///     S.late::<'static>(&0, &0);
    /// }
    /// ```
    ///
    /// {{produces}}
    ///
    /// ### Explanation
    ///
    /// It is not clear how to provide arguments for early-bound lifetime
    /// parameters if they are intermixed with late-bound parameters in the
    /// same list. For now, providing any explicit arguments will trigger this
    /// lint if late-bound parameters are present, so in the future a solution
    /// can be adopted without hitting backward compatibility issues. This is
    /// a [future-incompatible] lint to transition this to a hard error in the
    /// future. See [issue #42868] for more details, along with a description
    /// of the difference between early and late-bound parameters.
    ///
    /// [issue #42868]: https://github.com/rust-lang/rust/issues/42868
    /// [future-incompatible]: ../index.md#future-incompatible-lints
    pub LATE_BOUND_LIFETIME_ARGUMENTS,
    Warn,
    "detects generic lifetime arguments in path segments with late bound lifetime parameters",
    @future_incompatible = FutureIncompatibleInfo {
        reference: "issue #42868 <https://github.com/rust-lang/rust/issues/42868>",
        edition: None,
    };
}

declare_lint! {
    /// The `order_dependent_trait_objects` lint detects a trait coherency
    /// violation that would allow creating two trait impls for the same
    /// dynamic trait object involving marker traits.
    ///
    /// ### Example
    ///
    /// ```rust,compile_fail
    /// pub trait Trait {}
    ///
    /// impl Trait for dyn Send + Sync { }
    /// impl Trait for dyn Sync + Send { }
    /// ```
    ///
    /// {{produces}}
    ///
    /// ### Explanation
    ///
    /// A previous bug caused the compiler to interpret traits with different
    /// orders (such as `Send + Sync` and `Sync + Send`) as distinct types
    /// when they were intended to be treated the same. This allowed code to
    /// define separate trait implementations when there should be a coherence
    /// error. This is a [future-incompatible] lint to transition this to a
    /// hard error in the future. See [issue #56484] for more details.
    ///
    /// [issue #56484]: https://github.com/rust-lang/rust/issues/56484
    /// [future-incompatible]: ../index.md#future-incompatible-lints
    pub ORDER_DEPENDENT_TRAIT_OBJECTS,
    Deny,
    "trait-object types were treated as different depending on marker-trait order",
    @future_incompatible = FutureIncompatibleInfo {
        reference: "issue #56484 <https://github.com/rust-lang/rust/issues/56484>",
        edition: None,
    };
}

declare_lint! {
    /// The `coherence_leak_check` lint detects conflicting implementations of
    /// a trait that are only distinguished by the old leak-check code.
    ///
    /// ### Example
    ///
    /// ```rust
    /// trait SomeTrait { }
    /// impl SomeTrait for for<'a> fn(&'a u8) { }
    /// impl<'a> SomeTrait for fn(&'a u8) { }
    /// ```
    ///
    /// {{produces}}
    ///
    /// ### Explanation
    ///
    /// In the past, the compiler would accept trait implementations for
    /// identical functions that differed only in where the lifetime binder
    /// appeared. Due to a change in the borrow checker implementation to fix
    /// several bugs, this is no longer allowed. However, since this affects
    /// existing code, this is a [future-incompatible] lint to transition this
    /// to a hard error in the future.
    ///
    /// Code relying on this pattern should introduce "[newtypes]",
    /// like `struct Foo(for<'a> fn(&'a u8))`.
    ///
    /// See [issue #56105] for more details.
    ///
    /// [issue #56105]: https://github.com/rust-lang/rust/issues/56105
    /// [newtypes]: https://doc.rust-lang.org/book/ch19-04-advanced-types.html#using-the-newtype-pattern-for-type-safety-and-abstraction
    /// [future-incompatible]: ../index.md#future-incompatible-lints
    pub COHERENCE_LEAK_CHECK,
    Warn,
    "distinct impls distinguished only by the leak-check code",
    @future_incompatible = FutureIncompatibleInfo {
        reference: "issue #56105 <https://github.com/rust-lang/rust/issues/56105>",
        edition: None,
    };
}

declare_lint! {
    /// The `deprecated` lint detects use of deprecated items.
    ///
    /// ### Example
    ///
    /// ```rust
    /// #[deprecated]
    /// fn foo() {}
    ///
    /// fn bar() {
    ///     foo();
    /// }
    /// ```
    ///
    /// {{produces}}
    ///
    /// ### Explanation
    ///
    /// Items may be marked "deprecated" with the [`deprecated` attribute] to
    /// indicate that they should no longer be used. Usually the attribute
    /// should include a note on what to use instead, or check the
    /// documentation.
    ///
    /// [`deprecated` attribute]: https://doc.rust-lang.org/reference/attributes/diagnostics.html#the-deprecated-attribute
    pub DEPRECATED,
    Warn,
    "detects use of deprecated items",
    report_in_external_macro
}

declare_lint! {
    /// The `unused_unsafe` lint detects unnecessary use of an `unsafe` block.
    ///
    /// ### Example
    ///
    /// ```rust
    /// unsafe {}
    /// ```
    ///
    /// {{produces}}
    ///
    /// ### Explanation
    ///
    /// If nothing within the block requires `unsafe`, then remove the
    /// `unsafe` marker because it is not required and may cause confusion.
    pub UNUSED_UNSAFE,
    Warn,
    "unnecessary use of an `unsafe` block"
}

declare_lint! {
    /// The `unused_mut` lint detects mut variables which don't need to be
    /// mutable.
    ///
    /// ### Example
    ///
    /// ```rust
    /// let mut x = 5;
    /// ```
    ///
    /// {{produces}}
    ///
    /// ### Explanation
    ///
    /// The preferred style is to only mark variables as `mut` if it is
    /// required.
    pub UNUSED_MUT,
    Warn,
    "detect mut variables which don't need to be mutable"
}

declare_lint! {
    /// The `unconditional_recursion` lint detects functions that cannot
    /// return without calling themselves.
    ///
    /// ### Example
    ///
    /// ```rust
    /// fn foo() {
    ///     foo();
    /// }
    /// ```
    ///
    /// {{produces}}
    ///
    /// ### Explanation
    ///
    /// It is usually a mistake to have a recursive call that does not have
    /// some condition to cause it to terminate. If you really intend to have
    /// an infinite loop, using a `loop` expression is recommended.
    pub UNCONDITIONAL_RECURSION,
    Warn,
    "functions that cannot return without calling themselves"
}

declare_lint! {
    /// The `single_use_lifetimes` lint detects lifetimes that are only used
    /// once.
    ///
    /// ### Example
    ///
    /// ```rust,compile_fail
    /// #![deny(single_use_lifetimes)]
    ///
    /// fn foo<'a>(x: &'a u32) {}
    /// ```
    ///
    /// {{produces}}
    ///
    /// ### Explanation
    ///
    /// Specifying an explicit lifetime like `'a` in a function or `impl`
    /// should only be used to link together two things. Otherwise, you should
    /// just use `'_` to indicate that the lifetime is not linked to anything,
    /// or elide the lifetime altogether if possible.
    ///
    /// This lint is "allow" by default because it was introduced at a time
    /// when `'_` and elided lifetimes were first being introduced, and this
    /// lint would be too noisy. Also, there are some known false positives
    /// that it produces. See [RFC 2115] for historical context, and [issue
    /// #44752] for more details.
    ///
    /// [RFC 2115]: https://github.com/rust-lang/rfcs/blob/master/text/2115-argument-lifetimes.md
    /// [issue #44752]: https://github.com/rust-lang/rust/issues/44752
    pub SINGLE_USE_LIFETIMES,
    Allow,
    "detects lifetime parameters that are only used once"
}

declare_lint! {
    /// The `unused_lifetimes` lint detects lifetime parameters that are never
    /// used.
    ///
    /// ### Example
    ///
    /// ```rust,compile_fail
    /// #[deny(unused_lifetimes)]
    ///
    /// pub fn foo<'a>() {}
    /// ```
    ///
    /// {{produces}}
    ///
    /// ### Explanation
    ///
    /// Unused lifetime parameters may signal a mistake or unfinished code.
    /// Consider removing the parameter.
    pub UNUSED_LIFETIMES,
    Allow,
    "detects lifetime parameters that are never used"
}

declare_lint! {
    /// The `tyvar_behind_raw_pointer` lint detects raw pointer to an
    /// inference variable.
    ///
    /// ### Example
    ///
    /// ```rust,edition2015
    /// // edition 2015
    /// let data = std::ptr::null();
    /// let _ = &data as *const *const ();
    ///
    /// if data.is_null() {}
    /// ```
    ///
    /// {{produces}}
    ///
    /// ### Explanation
    ///
    /// This kind of inference was previously allowed, but with the future
    /// arrival of [arbitrary self types], this can introduce ambiguity. To
    /// resolve this, use an explicit type instead of relying on type
    /// inference.
    ///
    /// This is a [future-incompatible] lint to transition this to a hard
    /// error in the 2018 edition. See [issue #46906] for more details. This
    /// is currently a hard-error on the 2018 edition, and is "warn" by
    /// default in the 2015 edition.
    ///
    /// [arbitrary self types]: https://github.com/rust-lang/rust/issues/44874
    /// [issue #46906]: https://github.com/rust-lang/rust/issues/46906
    /// [future-incompatible]: ../index.md#future-incompatible-lints
    pub TYVAR_BEHIND_RAW_POINTER,
    Warn,
    "raw pointer to an inference variable",
    @future_incompatible = FutureIncompatibleInfo {
        reference: "issue #46906 <https://github.com/rust-lang/rust/issues/46906>",
        edition: Some(Edition::Edition2018),
    };
}

declare_lint! {
    /// The `elided_lifetimes_in_paths` lint detects the use of hidden
    /// lifetime parameters.
    ///
    /// ### Example
    ///
    /// ```rust,compile_fail
    /// #![deny(elided_lifetimes_in_paths)]
    /// struct Foo<'a> {
    ///     x: &'a u32
    /// }
    ///
    /// fn foo(x: &Foo) {
    /// }
    /// ```
    ///
    /// {{produces}}
    ///
    /// ### Explanation
    ///
    /// Elided lifetime parameters can make it difficult to see at a glance
    /// that borrowing is occurring. This lint ensures that lifetime
    /// parameters are always explicitly stated, even if it is the `'_`
    /// [placeholder lifetime].
    ///
    /// This lint is "allow" by default because it has some known issues, and
    /// may require a significant transition for old code.
    ///
    /// [placeholder lifetime]: https://doc.rust-lang.org/reference/lifetime-elision.html#lifetime-elision-in-functions
    pub ELIDED_LIFETIMES_IN_PATHS,
    Allow,
    "hidden lifetime parameters in types are deprecated",
    crate_level_only
}

declare_lint! {
    /// The `bare_trait_objects` lint suggests using `dyn Trait` for trait
    /// objects.
    ///
    /// ### Example
    ///
    /// ```rust
    /// trait Trait { }
    ///
    /// fn takes_trait_object(_: Box<Trait>) {
    /// }
    /// ```
    ///
    /// {{produces}}
    ///
    /// ### Explanation
    ///
    /// Without the `dyn` indicator, it can be ambiguous or confusing when
    /// reading code as to whether or not you are looking at a trait object.
    /// The `dyn` keyword makes it explicit, and adds a symmetry to contrast
    /// with [`impl Trait`].
    ///
    /// [`impl Trait`]: https://doc.rust-lang.org/book/ch10-02-traits.html#traits-as-parameters
    pub BARE_TRAIT_OBJECTS,
    Warn,
    "suggest using `dyn Trait` for trait objects",
    @future_incompatible = FutureIncompatibleInfo {
        reference: "issue #80165 <https://github.com/rust-lang/rust/issues/80165>",
        edition: Some(Edition::Edition2021),
    };
}

declare_lint! {
    /// The `absolute_paths_not_starting_with_crate` lint detects fully
    /// qualified paths that start with a module name instead of `crate`,
    /// `self`, or an extern crate name
    ///
    /// ### Example
    ///
    /// ```rust,edition2015,compile_fail
    /// #![deny(absolute_paths_not_starting_with_crate)]
    ///
    /// mod foo {
    ///     pub fn bar() {}
    /// }
    ///
    /// fn main() {
    ///     ::foo::bar();
    /// }
    /// ```
    ///
    /// {{produces}}
    ///
    /// ### Explanation
    ///
    /// Rust [editions] allow the language to evolve without breaking
    /// backwards compatibility. This lint catches code that uses absolute
    /// paths in the style of the 2015 edition. In the 2015 edition, absolute
    /// paths (those starting with `::`) refer to either the crate root or an
    /// external crate. In the 2018 edition it was changed so that they only
    /// refer to external crates. The path prefix `crate::` should be used
    /// instead to reference items from the crate root.
    ///
    /// If you switch the compiler from the 2015 to 2018 edition without
    /// updating the code, then it will fail to compile if the old style paths
    /// are used. You can manually change the paths to use the `crate::`
    /// prefix to transition to the 2018 edition.
    ///
    /// This lint solves the problem automatically. It is "allow" by default
    /// because the code is perfectly valid in the 2015 edition. The [`cargo
    /// fix`] tool with the `--edition` flag will switch this lint to "warn"
    /// and automatically apply the suggested fix from the compiler. This
    /// provides a completely automated way to update old code to the 2018
    /// edition.
    ///
    /// [editions]: https://doc.rust-lang.org/edition-guide/
    /// [`cargo fix`]: https://doc.rust-lang.org/cargo/commands/cargo-fix.html
    pub ABSOLUTE_PATHS_NOT_STARTING_WITH_CRATE,
    Allow,
    "fully qualified paths that start with a module name \
     instead of `crate`, `self`, or an extern crate name",
     @future_incompatible = FutureIncompatibleInfo {
        reference: "issue #53130 <https://github.com/rust-lang/rust/issues/53130>",
        edition: Some(Edition::Edition2018),
     };
}

declare_lint! {
    /// The `illegal_floating_point_literal_pattern` lint detects
    /// floating-point literals used in patterns.
    ///
    /// ### Example
    ///
    /// ```rust
    /// let x = 42.0;
    ///
    /// match x {
    ///     5.0 => {}
    ///     _ => {}
    /// }
    /// ```
    ///
    /// {{produces}}
    ///
    /// ### Explanation
    ///
    /// Previous versions of the compiler accepted floating-point literals in
    /// patterns, but it was later determined this was a mistake. The
    /// semantics of comparing floating-point values may not be clear in a
    /// pattern when contrasted with "structural equality". Typically you can
    /// work around this by using a [match guard], such as:
    ///
    /// ```rust
    /// # let x = 42.0;
    ///
    /// match x {
    ///     y if y == 5.0 => {}
    ///     _ => {}
    /// }
    /// ```
    ///
    /// This is a [future-incompatible] lint to transition this to a hard
    /// error in the future. See [issue #41620] for more details.
    ///
    /// [issue #41620]: https://github.com/rust-lang/rust/issues/41620
    /// [match guard]: https://doc.rust-lang.org/reference/expressions/match-expr.html#match-guards
    /// [future-incompatible]: ../index.md#future-incompatible-lints
    pub ILLEGAL_FLOATING_POINT_LITERAL_PATTERN,
    Warn,
    "floating-point literals cannot be used in patterns",
    @future_incompatible = FutureIncompatibleInfo {
        reference: "issue #41620 <https://github.com/rust-lang/rust/issues/41620>",
        edition: None,
    };
}

declare_lint! {
    /// The `unstable_name_collisions` lint detects that you have used a name
    /// that the standard library plans to add in the future.
    ///
    /// ### Example
    ///
    /// ```rust
    /// trait MyIterator : Iterator {
    ///     // is_sorted is an unstable method that already exists on the Iterator trait
    ///     fn is_sorted(self) -> bool where Self: Sized {true}
    /// }
    ///
    /// impl<T: ?Sized> MyIterator for T where T: Iterator { }
    ///
    /// let x = vec![1, 2, 3];
    /// let _ = x.iter().is_sorted();
    /// ```
    ///
    /// {{produces}}
    ///
    /// ### Explanation
    ///
    /// When new methods are added to traits in the standard library, they are
    /// usually added in an "unstable" form which is only available on the
    /// [nightly channel] with a [`feature` attribute]. If there is any
    /// pre-existing code which extends a trait to have a method with the same
    /// name, then the names will collide. In the future, when the method is
    /// stabilized, this will cause an error due to the ambiguity. This lint
    /// is an early-warning to let you know that there may be a collision in
    /// the future. This can be avoided by adding type annotations to
    /// disambiguate which trait method you intend to call, such as
    /// `MyIterator::is_sorted(my_iter)` or renaming or removing the method.
    ///
    /// [nightly channel]: https://doc.rust-lang.org/book/appendix-07-nightly-rust.html
    /// [`feature` attribute]: https://doc.rust-lang.org/nightly/unstable-book/
    pub UNSTABLE_NAME_COLLISIONS,
    Warn,
    "detects name collision with an existing but unstable method",
    @future_incompatible = FutureIncompatibleInfo {
        reference: "issue #48919 <https://github.com/rust-lang/rust/issues/48919>",
        edition: None,
        // Note: this item represents future incompatibility of all unstable functions in the
        //       standard library, and thus should never be removed or changed to an error.
    };
}

declare_lint! {
    /// The `irrefutable_let_patterns` lint detects [irrefutable patterns]
    /// in [`if let`]s, [`while let`]s, and `if let` guards.
    ///
    /// ### Example
    ///
    /// ```
    /// if let _ = 123 {
    ///     println!("always runs!");
    /// }
    /// ```
    ///
    /// {{produces}}
    ///
    /// ### Explanation
    ///
    /// There usually isn't a reason to have an irrefutable pattern in an
    /// `if let` or `while let` statement, because the pattern will always match
    /// successfully. A [`let`] or [`loop`] statement will suffice. However,
    /// when generating code with a macro, forbidding irrefutable patterns
    /// would require awkward workarounds in situations where the macro
    /// doesn't know if the pattern is refutable or not. This lint allows
    /// macros to accept this form, while alerting for a possibly incorrect
    /// use in normal code.
    ///
    /// See [RFC 2086] for more details.
    ///
    /// [irrefutable patterns]: https://doc.rust-lang.org/reference/patterns.html#refutability
    /// [`if let`]: https://doc.rust-lang.org/reference/expressions/if-expr.html#if-let-expressions
    /// [`while let`]: https://doc.rust-lang.org/reference/expressions/loop-expr.html#predicate-pattern-loops
    /// [`let`]: https://doc.rust-lang.org/reference/statements.html#let-statements
    /// [`loop`]: https://doc.rust-lang.org/reference/expressions/loop-expr.html#infinite-loops
    /// [RFC 2086]: https://github.com/rust-lang/rfcs/blob/master/text/2086-allow-if-let-irrefutables.md
    pub IRREFUTABLE_LET_PATTERNS,
    Warn,
    "detects irrefutable patterns in `if let` and `while let` statements"
}

declare_lint! {
    /// The `unused_labels` lint detects [labels] that are never used.
    ///
    /// [labels]: https://doc.rust-lang.org/reference/expressions/loop-expr.html#loop-labels
    ///
    /// ### Example
    ///
    /// ```rust,no_run
    /// 'unused_label: loop {}
    /// ```
    ///
    /// {{produces}}
    ///
    /// ### Explanation
    ///
    /// Unused labels may signal a mistake or unfinished code. To silence the
    /// warning for the individual label, prefix it with an underscore such as
    /// `'_my_label:`.
    pub UNUSED_LABELS,
    Warn,
    "detects labels that are never used"
}

declare_lint! {
    /// The `where_clauses_object_safety` lint detects for [object safety] of
    /// [where clauses].
    ///
    /// [object safety]: https://doc.rust-lang.org/reference/items/traits.html#object-safety
    /// [where clauses]: https://doc.rust-lang.org/reference/items/generics.html#where-clauses
    ///
    /// ### Example
    ///
    /// ```rust,no_run
    /// trait Trait {}
    ///
    /// trait X { fn foo(&self) where Self: Trait; }
    ///
    /// impl X for () { fn foo(&self) {} }
    ///
    /// impl Trait for dyn X {}
    ///
    /// // Segfault at opt-level 0, SIGILL otherwise.
    /// pub fn main() { <dyn X as X>::foo(&()); }
    /// ```
    ///
    /// {{produces}}
    ///
    /// ### Explanation
    ///
    /// The compiler previously allowed these object-unsafe bounds, which was
    /// incorrect. This is a [future-incompatible] lint to transition this to
    /// a hard error in the future. See [issue #51443] for more details.
    ///
    /// [issue #51443]: https://github.com/rust-lang/rust/issues/51443
    /// [future-incompatible]: ../index.md#future-incompatible-lints
    pub WHERE_CLAUSES_OBJECT_SAFETY,
    Warn,
    "checks the object safety of where clauses",
    @future_incompatible = FutureIncompatibleInfo {
        reference: "issue #51443 <https://github.com/rust-lang/rust/issues/51443>",
        edition: None,
    };
}

declare_lint! {
    /// The `proc_macro_derive_resolution_fallback` lint detects proc macro
    /// derives using inaccessible names from parent modules.
    ///
    /// ### Example
    ///
    /// ```rust,ignore (proc-macro)
    /// // foo.rs
    /// #![crate_type = "proc-macro"]
    ///
    /// extern crate proc_macro;
    ///
    /// use proc_macro::*;
    ///
    /// #[proc_macro_derive(Foo)]
    /// pub fn foo1(a: TokenStream) -> TokenStream {
    ///     drop(a);
    ///     "mod __bar { static mut BAR: Option<Something> = None; }".parse().unwrap()
    /// }
    /// ```
    ///
    /// ```rust,ignore (needs-dependency)
    /// // bar.rs
    /// #[macro_use]
    /// extern crate foo;
    ///
    /// struct Something;
    ///
    /// #[derive(Foo)]
    /// struct Another;
    ///
    /// fn main() {}
    /// ```
    ///
    /// This will produce:
    ///
    /// ```text
    /// warning: cannot find type `Something` in this scope
    ///  --> src/main.rs:8:10
    ///   |
    /// 8 | #[derive(Foo)]
    ///   |          ^^^ names from parent modules are not accessible without an explicit import
    ///   |
    ///   = note: `#[warn(proc_macro_derive_resolution_fallback)]` on by default
    ///   = warning: this was previously accepted by the compiler but is being phased out; it will become a hard error in a future release!
    ///   = note: for more information, see issue #50504 <https://github.com/rust-lang/rust/issues/50504>
    /// ```
    ///
    /// ### Explanation
    ///
    /// If a proc-macro generates a module, the compiler unintentionally
    /// allowed items in that module to refer to items in the crate root
    /// without importing them. This is a [future-incompatible] lint to
    /// transition this to a hard error in the future. See [issue #50504] for
    /// more details.
    ///
    /// [issue #50504]: https://github.com/rust-lang/rust/issues/50504
    /// [future-incompatible]: ../index.md#future-incompatible-lints
    pub PROC_MACRO_DERIVE_RESOLUTION_FALLBACK,
    Warn,
    "detects proc macro derives using inaccessible names from parent modules",
    @future_incompatible = FutureIncompatibleInfo {
        reference: "issue #83583 <https://github.com/rust-lang/rust/issues/83583>",
        edition: None,
    };
}

declare_lint! {
    /// The `macro_use_extern_crate` lint detects the use of the
    /// [`macro_use` attribute].
    ///
    /// ### Example
    ///
    /// ```rust,ignore (needs extern crate)
    /// #![deny(macro_use_extern_crate)]
    ///
    /// #[macro_use]
    /// extern crate serde_json;
    ///
    /// fn main() {
    ///     let _ = json!{{}};
    /// }
    /// ```
    ///
    /// This will produce:
    ///
    /// ```text
    /// error: deprecated `#[macro_use]` attribute used to import macros should be replaced at use sites with a `use` item to import the macro instead
    ///  --> src/main.rs:3:1
    ///   |
    /// 3 | #[macro_use]
    ///   | ^^^^^^^^^^^^
    ///   |
    /// note: the lint level is defined here
    ///  --> src/main.rs:1:9
    ///   |
    /// 1 | #![deny(macro_use_extern_crate)]
    ///   |         ^^^^^^^^^^^^^^^^^^^^^^
    /// ```
    ///
    /// ### Explanation
    ///
    /// The [`macro_use` attribute] on an [`extern crate`] item causes
    /// macros in that external crate to be brought into the prelude of the
    /// crate, making the macros in scope everywhere. As part of the efforts
    /// to simplify handling of dependencies in the [2018 edition], the use of
    /// `extern crate` is being phased out. To bring macros from extern crates
    /// into scope, it is recommended to use a [`use` import].
    ///
    /// This lint is "allow" by default because this is a stylistic choice
    /// that has not been settled, see [issue #52043] for more information.
    ///
    /// [`macro_use` attribute]: https://doc.rust-lang.org/reference/macros-by-example.html#the-macro_use-attribute
    /// [`use` import]: https://doc.rust-lang.org/reference/items/use-declarations.html
    /// [issue #52043]: https://github.com/rust-lang/rust/issues/52043
    pub MACRO_USE_EXTERN_CRATE,
    Allow,
    "the `#[macro_use]` attribute is now deprecated in favor of using macros \
     via the module system"
}

declare_lint! {
    /// The `macro_expanded_macro_exports_accessed_by_absolute_paths` lint
    /// detects macro-expanded [`macro_export`] macros from the current crate
    /// that cannot be referred to by absolute paths.
    ///
    /// [`macro_export`]: https://doc.rust-lang.org/reference/macros-by-example.html#path-based-scope
    ///
    /// ### Example
    ///
    /// ```rust,compile_fail
    /// macro_rules! define_exported {
    ///     () => {
    ///         #[macro_export]
    ///         macro_rules! exported {
    ///             () => {};
    ///         }
    ///     };
    /// }
    ///
    /// define_exported!();
    ///
    /// fn main() {
    ///     crate::exported!();
    /// }
    /// ```
    ///
    /// {{produces}}
    ///
    /// ### Explanation
    ///
    /// The intent is that all macros marked with the `#[macro_export]`
    /// attribute are made available in the root of the crate. However, when a
    /// `macro_rules!` definition is generated by another macro, the macro
    /// expansion is unable to uphold this rule. This is a
    /// [future-incompatible] lint to transition this to a hard error in the
    /// future. See [issue #53495] for more details.
    ///
    /// [issue #53495]: https://github.com/rust-lang/rust/issues/53495
    /// [future-incompatible]: ../index.md#future-incompatible-lints
    pub MACRO_EXPANDED_MACRO_EXPORTS_ACCESSED_BY_ABSOLUTE_PATHS,
    Deny,
    "macro-expanded `macro_export` macros from the current crate \
     cannot be referred to by absolute paths",
    @future_incompatible = FutureIncompatibleInfo {
        reference: "issue #52234 <https://github.com/rust-lang/rust/issues/52234>",
        edition: None,
    };
    crate_level_only
}

declare_lint! {
    /// The `explicit_outlives_requirements` lint detects unnecessary
    /// lifetime bounds that can be inferred.
    ///
    /// ### Example
    ///
    /// ```rust,compile_fail
    /// # #![allow(unused)]
    /// #![deny(explicit_outlives_requirements)]
    ///
    /// struct SharedRef<'a, T>
    /// where
    ///     T: 'a,
    /// {
    ///     data: &'a T,
    /// }
    /// ```
    ///
    /// {{produces}}
    ///
    /// ### Explanation
    ///
    /// If a `struct` contains a reference, such as `&'a T`, the compiler
    /// requires that `T` outlives the lifetime `'a`. This historically
    /// required writing an explicit lifetime bound to indicate this
    /// requirement. However, this can be overly explicit, causing clutter and
    /// unnecessary complexity. The language was changed to automatically
    /// infer the bound if it is not specified. Specifically, if the struct
    /// contains a reference, directly or indirectly, to `T` with lifetime
    /// `'x`, then it will infer that `T: 'x` is a requirement.
    ///
    /// This lint is "allow" by default because it can be noisy for existing
    /// code that already had these requirements. This is a stylistic choice,
    /// as it is still valid to explicitly state the bound. It also has some
    /// false positives that can cause confusion.
    ///
    /// See [RFC 2093] for more details.
    ///
    /// [RFC 2093]: https://github.com/rust-lang/rfcs/blob/master/text/2093-infer-outlives.md
    pub EXPLICIT_OUTLIVES_REQUIREMENTS,
    Allow,
    "outlives requirements can be inferred"
}

declare_lint! {
    /// The `indirect_structural_match` lint detects a `const` in a pattern
    /// that manually implements [`PartialEq`] and [`Eq`].
    ///
    /// [`PartialEq`]: https://doc.rust-lang.org/std/cmp/trait.PartialEq.html
    /// [`Eq`]: https://doc.rust-lang.org/std/cmp/trait.Eq.html
    ///
    /// ### Example
    ///
    /// ```rust,compile_fail
    /// #![deny(indirect_structural_match)]
    ///
    /// struct NoDerive(i32);
    /// impl PartialEq for NoDerive { fn eq(&self, _: &Self) -> bool { false } }
    /// impl Eq for NoDerive { }
    /// #[derive(PartialEq, Eq)]
    /// struct WrapParam<T>(T);
    /// const WRAP_INDIRECT_PARAM: & &WrapParam<NoDerive> = & &WrapParam(NoDerive(0));
    /// fn main() {
    ///     match WRAP_INDIRECT_PARAM {
    ///         WRAP_INDIRECT_PARAM => { }
    ///         _ => { }
    ///     }
    /// }
    /// ```
    ///
    /// {{produces}}
    ///
    /// ### Explanation
    ///
    /// The compiler unintentionally accepted this form in the past. This is a
    /// [future-incompatible] lint to transition this to a hard error in the
    /// future. See [issue #62411] for a complete description of the problem,
    /// and some possible solutions.
    ///
    /// [issue #62411]: https://github.com/rust-lang/rust/issues/62411
    /// [future-incompatible]: ../index.md#future-incompatible-lints
    pub INDIRECT_STRUCTURAL_MATCH,
    Warn,
    "constant used in pattern contains value of non-structural-match type in a field or a variant",
    @future_incompatible = FutureIncompatibleInfo {
        reference: "issue #62411 <https://github.com/rust-lang/rust/issues/62411>",
        edition: None,
    };
}

declare_lint! {
    /// The `deprecated_in_future` lint is internal to rustc and should not be
    /// used by user code.
    ///
    /// This lint is only enabled in the standard library. It works with the
    /// use of `#[rustc_deprecated]` with a `since` field of a version in the
    /// future. This allows something to be marked as deprecated in a future
    /// version, and then this lint will ensure that the item is no longer
    /// used in the standard library. See the [stability documentation] for
    /// more details.
    ///
    /// [stability documentation]: https://rustc-dev-guide.rust-lang.org/stability.html#rustc_deprecated
    pub DEPRECATED_IN_FUTURE,
    Allow,
    "detects use of items that will be deprecated in a future version",
    report_in_external_macro
}

declare_lint! {
    /// The `pointer_structural_match` lint detects pointers used in patterns whose behaviour
    /// cannot be relied upon across compiler versions and optimization levels.
    ///
    /// ### Example
    ///
    /// ```rust,compile_fail
    /// #![deny(pointer_structural_match)]
    /// fn foo(a: usize, b: usize) -> usize { a + b }
    /// const FOO: fn(usize, usize) -> usize = foo;
    /// fn main() {
    ///     match FOO {
    ///         FOO => {},
    ///         _ => {},
    ///     }
    /// }
    /// ```
    ///
    /// {{produces}}
    ///
    /// ### Explanation
    ///
    /// Previous versions of Rust allowed function pointers and wide raw pointers in patterns.
    /// While these work in many cases as expected by users, it is possible that due to
    /// optimizations pointers are "not equal to themselves" or pointers to different functions
    /// compare as equal during runtime. This is because LLVM optimizations can deduplicate
    /// functions if their bodies are the same, thus also making pointers to these functions point
    /// to the same location. Additionally functions may get duplicated if they are instantiated
    /// in different crates and not deduplicated again via LTO.
    pub POINTER_STRUCTURAL_MATCH,
    Allow,
    "pointers are not structural-match",
    @future_incompatible = FutureIncompatibleInfo {
        reference: "issue #62411 <https://github.com/rust-lang/rust/issues/70861>",
        edition: None,
    };
}

declare_lint! {
    /// The `nontrivial_structural_match` lint detects constants that are used in patterns,
    /// whose type is not structural-match and whose initializer body actually uses values
    /// that are not structural-match. So `Option<NotStruturalMatch>` is ok if the constant
    /// is just `None`.
    ///
    /// ### Example
    ///
    /// ```rust,compile_fail
    /// #![deny(nontrivial_structural_match)]
    ///
    /// #[derive(Copy, Clone, Debug)]
    /// struct NoDerive(u32);
    /// impl PartialEq for NoDerive { fn eq(&self, _: &Self) -> bool { false } }
    /// impl Eq for NoDerive { }
    /// fn main() {
    ///     const INDEX: Option<NoDerive> = [None, Some(NoDerive(10))][0];
    ///     match None { Some(_) => panic!("whoops"), INDEX => dbg!(INDEX), };
    /// }
    /// ```
    ///
    /// {{produces}}
    ///
    /// ### Explanation
    ///
    /// Previous versions of Rust accepted constants in patterns, even if those constants's types
    /// did not have `PartialEq` derived. Thus the compiler falls back to runtime execution of
    /// `PartialEq`, which can report that two constants are not equal even if they are
    /// bit-equivalent.
    pub NONTRIVIAL_STRUCTURAL_MATCH,
    Warn,
    "constant used in pattern of non-structural-match type and the constant's initializer \
    expression contains values of non-structural-match types",
    @future_incompatible = FutureIncompatibleInfo {
        reference: "issue #73448 <https://github.com/rust-lang/rust/issues/73448>",
        edition: None,
    };
}

declare_lint! {
    /// The `ambiguous_associated_items` lint detects ambiguity between
    /// [associated items] and [enum variants].
    ///
    /// [associated items]: https://doc.rust-lang.org/reference/items/associated-items.html
    /// [enum variants]: https://doc.rust-lang.org/reference/items/enumerations.html
    ///
    /// ### Example
    ///
    /// ```rust,compile_fail
    /// enum E {
    ///     V
    /// }
    ///
    /// trait Tr {
    ///     type V;
    ///     fn foo() -> Self::V;
    /// }
    ///
    /// impl Tr for E {
    ///     type V = u8;
    ///     // `Self::V` is ambiguous because it may refer to the associated type or
    ///     // the enum variant.
    ///     fn foo() -> Self::V { 0 }
    /// }
    /// ```
    ///
    /// {{produces}}
    ///
    /// ### Explanation
    ///
    /// Previous versions of Rust did not allow accessing enum variants
    /// through [type aliases]. When this ability was added (see [RFC 2338]), this
    /// introduced some situations where it can be ambiguous what a type
    /// was referring to.
    ///
    /// To fix this ambiguity, you should use a [qualified path] to explicitly
    /// state which type to use. For example, in the above example the
    /// function can be written as `fn f() -> <Self as Tr>::V { 0 }` to
    /// specifically refer to the associated type.
    ///
    /// This is a [future-incompatible] lint to transition this to a hard
    /// error in the future. See [issue #57644] for more details.
    ///
    /// [issue #57644]: https://github.com/rust-lang/rust/issues/57644
    /// [type aliases]: https://doc.rust-lang.org/reference/items/type-aliases.html#type-aliases
    /// [RFC 2338]: https://github.com/rust-lang/rfcs/blob/master/text/2338-type-alias-enum-variants.md
    /// [qualified path]: https://doc.rust-lang.org/reference/paths.html#qualified-paths
    /// [future-incompatible]: ../index.md#future-incompatible-lints
    pub AMBIGUOUS_ASSOCIATED_ITEMS,
    Deny,
    "ambiguous associated items",
    @future_incompatible = FutureIncompatibleInfo {
        reference: "issue #57644 <https://github.com/rust-lang/rust/issues/57644>",
        edition: None,
    };
}

declare_lint! {
    /// The `mutable_borrow_reservation_conflict` lint detects the reservation
    /// of a two-phased borrow that conflicts with other shared borrows.
    ///
    /// ### Example
    ///
    /// ```rust
    /// let mut v = vec![0, 1, 2];
    /// let shared = &v;
    /// v.push(shared.len());
    /// ```
    ///
    /// {{produces}}
    ///
    /// ### Explanation
    ///
    /// This is a [future-incompatible] lint to transition this to a hard error
    /// in the future. See [issue #59159] for a complete description of the
    /// problem, and some possible solutions.
    ///
    /// [issue #59159]: https://github.com/rust-lang/rust/issues/59159
    /// [future-incompatible]: ../index.md#future-incompatible-lints
    pub MUTABLE_BORROW_RESERVATION_CONFLICT,
    Warn,
    "reservation of a two-phased borrow conflicts with other shared borrows",
    @future_incompatible = FutureIncompatibleInfo {
        reference: "issue #59159 <https://github.com/rust-lang/rust/issues/59159>",
        edition: None,
    };
}

declare_lint! {
    /// The `soft_unstable` lint detects unstable features that were
    /// unintentionally allowed on stable.
    ///
    /// ### Example
    ///
    /// ```rust,compile_fail
    /// #[cfg(test)]
    /// extern crate test;
    ///
    /// #[bench]
    /// fn name(b: &mut test::Bencher) {
    ///     b.iter(|| 123)
    /// }
    /// ```
    ///
    /// {{produces}}
    ///
    /// ### Explanation
    ///
    /// The [`bench` attribute] was accidentally allowed to be specified on
    /// the [stable release channel]. Turning this to a hard error would have
    /// broken some projects. This lint allows those projects to continue to
    /// build correctly when [`--cap-lints`] is used, but otherwise signal an
    /// error that `#[bench]` should not be used on the stable channel. This
    /// is a [future-incompatible] lint to transition this to a hard error in
    /// the future. See [issue #64266] for more details.
    ///
    /// [issue #64266]: https://github.com/rust-lang/rust/issues/64266
    /// [`bench` attribute]: https://doc.rust-lang.org/nightly/unstable-book/library-features/test.html
    /// [stable release channel]: https://doc.rust-lang.org/book/appendix-07-nightly-rust.html
    /// [`--cap-lints`]: https://doc.rust-lang.org/rustc/lints/levels.html#capping-lints
    /// [future-incompatible]: ../index.md#future-incompatible-lints
    pub SOFT_UNSTABLE,
    Deny,
    "a feature gate that doesn't break dependent crates",
    @future_incompatible = FutureIncompatibleInfo {
        reference: "issue #64266 <https://github.com/rust-lang/rust/issues/64266>",
        edition: None,
    };
}

declare_lint! {
    /// The `inline_no_sanitize` lint detects incompatible use of
    /// [`#[inline(always)]`][inline] and [`#[no_sanitize(...)]`][no_sanitize].
    ///
    /// [inline]: https://doc.rust-lang.org/reference/attributes/codegen.html#the-inline-attribute
    /// [no_sanitize]: https://doc.rust-lang.org/nightly/unstable-book/language-features/no-sanitize.html
    ///
    /// ### Example
    ///
    /// ```rust
    /// #![feature(no_sanitize)]
    ///
    /// #[inline(always)]
    /// #[no_sanitize(address)]
    /// fn x() {}
    ///
    /// fn main() {
    ///     x()
    /// }
    /// ```
    ///
    /// {{produces}}
    ///
    /// ### Explanation
    ///
    /// The use of the [`#[inline(always)]`][inline] attribute prevents the
    /// the [`#[no_sanitize(...)]`][no_sanitize] attribute from working.
    /// Consider temporarily removing `inline` attribute.
    pub INLINE_NO_SANITIZE,
    Warn,
    "detects incompatible use of `#[inline(always)]` and `#[no_sanitize(...)]`",
}

declare_lint! {
    /// The `asm_sub_register` lint detects using only a subset of a register
    /// for inline asm inputs.
    ///
    /// ### Example
    ///
    /// ```rust,ignore (fails on system llvm)
    /// #![feature(asm)]
    ///
    /// fn main() {
    ///     #[cfg(target_arch="x86_64")]
    ///     unsafe {
    ///         asm!("mov {0}, {0}", in(reg) 0i16);
    ///     }
    /// }
    /// ```
    ///
    /// This will produce:
    ///
    /// ```text
    /// warning: formatting may not be suitable for sub-register argument
    ///  --> src/main.rs:6:19
    ///   |
    /// 6 |         asm!("mov {0}, {0}", in(reg) 0i16);
    ///   |                   ^^^  ^^^           ---- for this argument
    ///   |
    ///   = note: `#[warn(asm_sub_register)]` on by default
    ///   = help: use the `x` modifier to have the register formatted as `ax`
    ///   = help: or use the `r` modifier to keep the default formatting of `rax`
    /// ```
    ///
    /// ### Explanation
    ///
    /// Registers on some architectures can use different names to refer to a
    /// subset of the register. By default, the compiler will use the name for
    /// the full register size. To explicitly use a subset of the register,
    /// you can override the default by using a modifier on the template
    /// string operand to specify when subregister to use. This lint is issued
    /// if you pass in a value with a smaller data type than the default
    /// register size, to alert you of possibly using the incorrect width. To
    /// fix this, add the suggested modifier to the template, or cast the
    /// value to the correct size.
    ///
    /// See [register template modifiers] for more details.
    ///
    /// [register template modifiers]: https://doc.rust-lang.org/nightly/unstable-book/library-features/asm.html#register-template-modifiers
    pub ASM_SUB_REGISTER,
    Warn,
    "using only a subset of a register for inline asm inputs",
}

declare_lint! {
    /// The `bad_asm_style` lint detects the use of the `.intel_syntax` and
    /// `.att_syntax` directives.
    ///
    /// ### Example
    ///
    /// ```rust,ignore (fails on system llvm)
    /// #![feature(asm)]
    ///
    /// fn main() {
    ///     #[cfg(target_arch="x86_64")]
    ///     unsafe {
    ///         asm!(
    ///             ".att_syntax",
    ///             "movl {0}, {0}", in(reg) 0usize
    ///         );
    ///     }
    /// }
    /// ```
    ///
    /// This will produce:
    ///
    /// ```text
    ///  warning: avoid using `.att_syntax`, prefer using `options(att_syntax)` instead
    ///  --> test.rs:7:14
    ///   |
    /// 7 |             ".att_syntax",
    ///   |              ^^^^^^^^^^^
    /// 8 |             "movq {0}, {0}", out(reg) _,
    /// 9 |         );
    ///   |         - help: add option: `, options(att_syntax)`
    ///   |
    ///   = note: `#[warn(bad_asm_style)]` on by default
    /// ```
    ///
    /// ### Explanation
    ///
    /// On x86, `asm!` uses the intel assembly syntax by default. While this
    /// can be switched using assembler directives like `.att_syntax`, using the
    /// `att_syntax` option is recommended instead because it will also properly
    /// prefix register placeholders with `%` as required by AT&T syntax.
    pub BAD_ASM_STYLE,
    Warn,
    "incorrect use of inline assembly",
}

declare_lint! {
    /// The `unsafe_op_in_unsafe_fn` lint detects unsafe operations in unsafe
    /// functions without an explicit unsafe block.
    ///
    /// ### Example
    ///
    /// ```rust,compile_fail
    /// #![deny(unsafe_op_in_unsafe_fn)]
    ///
    /// unsafe fn foo() {}
    ///
    /// unsafe fn bar() {
    ///     foo();
    /// }
    ///
    /// fn main() {}
    /// ```
    ///
    /// {{produces}}
    ///
    /// ### Explanation
    ///
    /// Currently, an [`unsafe fn`] allows any [unsafe] operation within its
    /// body. However, this can increase the surface area of code that needs
    /// to be scrutinized for proper behavior. The [`unsafe` block] provides a
    /// convenient way to make it clear exactly which parts of the code are
    /// performing unsafe operations. In the future, it is desired to change
    /// it so that unsafe operations cannot be performed in an `unsafe fn`
    /// without an `unsafe` block.
    ///
    /// The fix to this is to wrap the unsafe code in an `unsafe` block.
    ///
    /// This lint is "allow" by default since this will affect a large amount
    /// of existing code, and the exact plan for increasing the severity is
    /// still being considered. See [RFC #2585] and [issue #71668] for more
    /// details.
    ///
    /// [`unsafe fn`]: https://doc.rust-lang.org/reference/unsafe-functions.html
    /// [`unsafe` block]: https://doc.rust-lang.org/reference/expressions/block-expr.html#unsafe-blocks
    /// [unsafe]: https://doc.rust-lang.org/reference/unsafety.html
    /// [RFC #2585]: https://github.com/rust-lang/rfcs/blob/master/text/2585-unsafe-block-in-unsafe-fn.md
    /// [issue #71668]: https://github.com/rust-lang/rust/issues/71668
    pub UNSAFE_OP_IN_UNSAFE_FN,
    Allow,
    "unsafe operations in unsafe functions without an explicit unsafe block are deprecated",
}

declare_lint! {
    /// The `cenum_impl_drop_cast` lint detects an `as` cast of a field-less
    /// `enum` that implements [`Drop`].
    ///
    /// [`Drop`]: https://doc.rust-lang.org/std/ops/trait.Drop.html
    ///
    /// ### Example
    ///
    /// ```rust
    /// # #![allow(unused)]
    /// enum E {
    ///     A,
    /// }
    ///
    /// impl Drop for E {
    ///     fn drop(&mut self) {
    ///         println!("Drop");
    ///     }
    /// }
    ///
    /// fn main() {
    ///     let e = E::A;
    ///     let i = e as u32;
    /// }
    /// ```
    ///
    /// {{produces}}
    ///
    /// ### Explanation
    ///
    /// Casting a field-less `enum` that does not implement [`Copy`] to an
    /// integer moves the value without calling `drop`. This can result in
    /// surprising behavior if it was expected that `drop` should be called.
    /// Calling `drop` automatically would be inconsistent with other move
    /// operations. Since neither behavior is clear or consistent, it was
    /// decided that a cast of this nature will no longer be allowed.
    ///
    /// This is a [future-incompatible] lint to transition this to a hard error
    /// in the future. See [issue #73333] for more details.
    ///
    /// [future-incompatible]: ../index.md#future-incompatible-lints
    /// [issue #73333]: https://github.com/rust-lang/rust/issues/73333
    /// [`Copy`]: https://doc.rust-lang.org/std/marker/trait.Copy.html
    pub CENUM_IMPL_DROP_CAST,
    Warn,
    "a C-like enum implementing Drop is cast",
    @future_incompatible = FutureIncompatibleInfo {
        reference: "issue #73333 <https://github.com/rust-lang/rust/issues/73333>",
        edition: None,
    };
}

declare_lint! {
    /// The `const_evaluatable_unchecked` lint detects a generic constant used
    /// in a type.
    ///
    /// ### Example
    ///
    /// ```rust
    /// const fn foo<T>() -> usize {
    ///     if std::mem::size_of::<*mut T>() < 8 { // size of *mut T does not depend on T
    ///         4
    ///     } else {
    ///         8
    ///     }
    /// }
    ///
    /// fn test<T>() {
    ///     let _ = [0; foo::<T>()];
    /// }
    /// ```
    ///
    /// {{produces}}
    ///
    /// ### Explanation
    ///
    /// In the 1.43 release, some uses of generic parameters in array repeat
    /// expressions were accidentally allowed. This is a [future-incompatible]
    /// lint to transition this to a hard error in the future. See [issue
    /// #76200] for a more detailed description and possible fixes.
    ///
    /// [future-incompatible]: ../index.md#future-incompatible-lints
    /// [issue #76200]: https://github.com/rust-lang/rust/issues/76200
    pub CONST_EVALUATABLE_UNCHECKED,
    Warn,
    "detects a generic constant is used in a type without a emitting a warning",
    @future_incompatible = FutureIncompatibleInfo {
        reference: "issue #76200 <https://github.com/rust-lang/rust/issues/76200>",
        edition: None,
    };
}

declare_lint! {
    /// The `function_item_references` lint detects function references that are
    /// formatted with [`fmt::Pointer`] or transmuted.
    ///
    /// [`fmt::Pointer`]: https://doc.rust-lang.org/std/fmt/trait.Pointer.html
    ///
    /// ### Example
    ///
    /// ```rust
    /// fn foo() { }
    ///
    /// fn main() {
    ///     println!("{:p}", &foo);
    /// }
    /// ```
    ///
    /// {{produces}}
    ///
    /// ### Explanation
    ///
    /// Taking a reference to a function may be mistaken as a way to obtain a
    /// pointer to that function. This can give unexpected results when
    /// formatting the reference as a pointer or transmuting it. This lint is
    /// issued when function references are formatted as pointers, passed as
    /// arguments bound by [`fmt::Pointer`] or transmuted.
    pub FUNCTION_ITEM_REFERENCES,
    Warn,
    "suggest casting to a function pointer when attempting to take references to function items",
}

declare_lint! {
    /// The `uninhabited_static` lint detects uninhabited statics.
    ///
    /// ### Example
    ///
    /// ```rust
    /// enum Void {}
    /// extern {
    ///     static EXTERN: Void;
    /// }
    /// ```
    ///
    /// {{produces}}
    ///
    /// ### Explanation
    ///
    /// Statics with an uninhabited type can never be initialized, so they are impossible to define.
    /// However, this can be side-stepped with an `extern static`, leading to problems later in the
    /// compiler which assumes that there are no initialized uninhabited places (such as locals or
    /// statics). This was accidentally allowed, but is being phased out.
    pub UNINHABITED_STATIC,
    Warn,
    "uninhabited static",
    @future_incompatible = FutureIncompatibleInfo {
        reference: "issue #74840 <https://github.com/rust-lang/rust/issues/74840>",
        edition: None,
    };
}

declare_lint! {
    /// The `useless_deprecated` lint detects deprecation attributes with no effect.
    ///
    /// ### Example
    ///
    /// ```rust,compile_fail
    /// struct X;
    ///
    /// #[deprecated = "message"]
    /// impl Default for X {
    ///     fn default() -> Self {
    ///         X
    ///     }
    /// }
    /// ```
    ///
    /// {{produces}}
    ///
    /// ### Explanation
    ///
    /// Deprecation attributes have no effect on trait implementations.
    pub USELESS_DEPRECATED,
    Deny,
    "detects deprecation attributes with no effect",
}

declare_lint! {
    /// The `unsupported_naked_functions` lint detects naked function
    /// definitions that are unsupported but were previously accepted.
    ///
    /// ### Example
    ///
    /// ```rust
    /// #![feature(naked_functions)]
    ///
    /// #[naked]
    /// pub fn f() -> u32 {
    ///     42
    /// }
    /// ```
    ///
    /// {{produces}}
    ///
    /// ### Explanation
    ///
    /// The naked functions must be defined using a single inline assembly
    /// block.
    ///
    /// The execution must never fall through past the end of the assembly
    /// code so the block must use `noreturn` option. The asm block can also
    /// use `att_syntax` option, but other options are not allowed.
    ///
    /// The asm block must not contain any operands other than `const` and
    /// `sym`. Additionally, naked function should specify a non-Rust ABI.
    ///
    /// While other definitions of naked functions were previously accepted,
    /// they are unsupported and might not work reliably. This is a
    /// [future-incompatible] lint that will transition into hard error in
    /// the future.
    ///
    /// [future-incompatible]: ../index.md#future-incompatible-lints
    pub UNSUPPORTED_NAKED_FUNCTIONS,
    Warn,
    "unsupported naked function definitions",
    @future_incompatible = FutureIncompatibleInfo {
        reference: "issue #32408 <https://github.com/rust-lang/rust/issues/32408>",
        edition: None,
    };
}

declare_lint! {
    /// The `ineffective_unstable_trait_impl` lint detects `#[unstable]` attributes which are not used.
    ///
    /// ### Example
    ///
    /// ```compile_fail
    /// #![feature(staged_api)]
    ///
    /// #[derive(Clone)]
    /// #[stable(feature = "x", since = "1")]
    /// struct S {}
    ///
    /// #[unstable(feature = "y", issue = "none")]
    /// impl Copy for S {}
    /// ```
    ///
    /// {{produces}}
    ///
    /// ### Explanation
    ///
    /// `staged_api` does not currently support using a stability attribute on `impl` blocks.
    /// `impl`s are always stable if both the type and trait are stable, and always unstable otherwise.
    pub INEFFECTIVE_UNSTABLE_TRAIT_IMPL,
    Deny,
    "detects `#[unstable]` on stable trait implementations for stable types"
}

declare_lint! {
    /// The `semicolon_in_expressions_from_macros` lint detects trailing semicolons
    /// in macro bodies when the macro is invoked in expression position.
    /// This was previous accepted, but is being phased out.
    ///
    /// ### Example
    ///
    /// ```rust,compile_fail
    /// #![deny(semicolon_in_expressions_from_macros)]
    /// macro_rules! foo {
    ///     () => { true; }
    /// }
    ///
    /// fn main() {
    ///     let val = match true {
    ///         true => false,
    ///         _ => foo!()
    ///     };
    /// }
    /// ```
    ///
    /// {{produces}}
    ///
    /// ### Explanation
    ///
    /// Previous, Rust ignored trailing semicolon in a macro
    /// body when a macro was invoked in expression position.
    /// However, this makes the treatment of semicolons in the language
    /// inconsistent, and could lead to unexpected runtime behavior
    /// in some circumstances (e.g. if the macro author expects
    /// a value to be dropped).
    ///
    /// This is a [future-incompatible] lint to transition this
    /// to a hard error in the future. See [issue #79813] for more details.
    ///
    /// [issue #79813]: https://github.com/rust-lang/rust/issues/79813
    /// [future-incompatible]: ../index.md#future-incompatible-lints
    pub SEMICOLON_IN_EXPRESSIONS_FROM_MACROS,
    Allow,
    "trailing semicolon in macro body used as expression",
    @future_incompatible = FutureIncompatibleInfo {
        reference: "issue #79813 <https://github.com/rust-lang/rust/issues/79813>",
        edition: None,
    };
}

declare_lint! {
    /// The `legacy_derive_helpers` lint detects derive helper attributes
    /// that are used before they are introduced.
    ///
    /// ### Example
    ///
    /// ```rust,ignore (needs extern crate)
    /// #[serde(rename_all = "camelCase")]
    /// #[derive(Deserialize)]
    /// struct S { /* fields */ }
    /// ```
    ///
    /// produces:
    ///
    /// ```text
    /// warning: derive helper attribute is used before it is introduced
    ///   --> $DIR/legacy-derive-helpers.rs:1:3
    ///    |
    ///  1 | #[serde(rename_all = "camelCase")]
    ///    |   ^^^^^
    /// ...
    ///  2 | #[derive(Deserialize)]
    ///    |          ----------- the attribute is introduced here
    /// ```
    ///
    /// ### Explanation
    ///
    /// Attributes like this work for historical reasons, but attribute expansion works in
    /// left-to-right order in general, so, to resolve `#[serde]`, compiler has to try to "look
    /// into the future" at not yet expanded part of the item , but such attempts are not always
    /// reliable.
    ///
    /// To fix the warning place the helper attribute after its corresponding derive.
    /// ```rust,ignore (needs extern crate)
    /// #[derive(Deserialize)]
    /// #[serde(rename_all = "camelCase")]
    /// struct S { /* fields */ }
    /// ```
    pub LEGACY_DERIVE_HELPERS,
    Warn,
    "detects derive helper attributes that are used before they are introduced",
    @future_incompatible = FutureIncompatibleInfo {
        reference: "issue #79202 <https://github.com/rust-lang/rust/issues/79202>",
    };
}

declare_lint! {
    /// The `large_assignments` lint detects when objects of large
    /// types are being moved around.
    ///
    /// ### Example
    ///
    /// ```rust,ignore (can crash on some platforms)
    /// let x = [0; 50000];
    /// let y = x;
    /// ```
    ///
    /// produces:
    ///
    /// ```text
    /// warning: moving a large value
    ///   --> $DIR/move-large.rs:1:3
    ///   let y = x;
    ///           - Copied large value here
    /// ```
    ///
    /// ### Explanation
    ///
    /// When using a large type in a plain assignment or in a function
    /// argument, idiomatic code can be inefficient.
    /// Ideally appropriate optimizations would resolve this, but such
    /// optimizations are only done in a best-effort manner.
    /// This lint will trigger on all sites of large moves and thus allow the
    /// user to resolve them in code.
    pub LARGE_ASSIGNMENTS,
    Warn,
    "detects large moves or copies",
}

declare_lint_pass! {
    /// Does nothing as a lint pass, but registers some `Lint`s
    /// that are used by other parts of the compiler.
    HardwiredLints => [
        FORBIDDEN_LINT_GROUPS,
        ILLEGAL_FLOATING_POINT_LITERAL_PATTERN,
        ARITHMETIC_OVERFLOW,
        UNCONDITIONAL_PANIC,
        UNUSED_IMPORTS,
        UNUSED_EXTERN_CRATES,
        UNUSED_CRATE_DEPENDENCIES,
        UNUSED_QUALIFICATIONS,
        UNKNOWN_LINTS,
        UNUSED_VARIABLES,
        UNUSED_ASSIGNMENTS,
        DEAD_CODE,
        UNREACHABLE_CODE,
        UNREACHABLE_PATTERNS,
        OVERLAPPING_RANGE_ENDPOINTS,
        BINDINGS_WITH_VARIANT_NAME,
        UNUSED_MACROS,
        WARNINGS,
        UNUSED_FEATURES,
        STABLE_FEATURES,
        UNKNOWN_CRATE_TYPES,
        TRIVIAL_CASTS,
        TRIVIAL_NUMERIC_CASTS,
        PRIVATE_IN_PUBLIC,
        EXPORTED_PRIVATE_DEPENDENCIES,
        PUB_USE_OF_PRIVATE_EXTERN_CRATE,
        INVALID_TYPE_PARAM_DEFAULT,
        CONST_ERR,
        RENAMED_AND_REMOVED_LINTS,
        UNALIGNED_REFERENCES,
        CONST_ITEM_MUTATION,
        PATTERNS_IN_FNS_WITHOUT_BODY,
        MISSING_FRAGMENT_SPECIFIER,
        LATE_BOUND_LIFETIME_ARGUMENTS,
        ORDER_DEPENDENT_TRAIT_OBJECTS,
        COHERENCE_LEAK_CHECK,
        DEPRECATED,
        UNUSED_UNSAFE,
        UNUSED_MUT,
        UNCONDITIONAL_RECURSION,
        SINGLE_USE_LIFETIMES,
        UNUSED_LIFETIMES,
        UNUSED_LABELS,
        TYVAR_BEHIND_RAW_POINTER,
        ELIDED_LIFETIMES_IN_PATHS,
        BARE_TRAIT_OBJECTS,
        ABSOLUTE_PATHS_NOT_STARTING_WITH_CRATE,
        UNSTABLE_NAME_COLLISIONS,
        IRREFUTABLE_LET_PATTERNS,
        WHERE_CLAUSES_OBJECT_SAFETY,
        PROC_MACRO_DERIVE_RESOLUTION_FALLBACK,
        MACRO_USE_EXTERN_CRATE,
        MACRO_EXPANDED_MACRO_EXPORTS_ACCESSED_BY_ABSOLUTE_PATHS,
        ILL_FORMED_ATTRIBUTE_INPUT,
        CONFLICTING_REPR_HINTS,
        META_VARIABLE_MISUSE,
        DEPRECATED_IN_FUTURE,
        AMBIGUOUS_ASSOCIATED_ITEMS,
        MUTABLE_BORROW_RESERVATION_CONFLICT,
        INDIRECT_STRUCTURAL_MATCH,
        POINTER_STRUCTURAL_MATCH,
        NONTRIVIAL_STRUCTURAL_MATCH,
        SOFT_UNSTABLE,
        INLINE_NO_SANITIZE,
        BAD_ASM_STYLE,
        ASM_SUB_REGISTER,
        UNSAFE_OP_IN_UNSAFE_FN,
        INCOMPLETE_INCLUDE,
        CENUM_IMPL_DROP_CAST,
        CONST_EVALUATABLE_UNCHECKED,
        INEFFECTIVE_UNSTABLE_TRAIT_IMPL,
        UNINHABITED_STATIC,
        FUNCTION_ITEM_REFERENCES,
        USELESS_DEPRECATED,
        UNSUPPORTED_NAKED_FUNCTIONS,
        MISSING_ABI,
        INVALID_DOC_ATTRIBUTES,
        SEMICOLON_IN_EXPRESSIONS_FROM_MACROS,
        DISJOINT_CAPTURE_MIGRATION,
        LEGACY_DERIVE_HELPERS,
        PROC_MACRO_BACK_COMPAT,
        OR_PATTERNS_BACK_COMPAT,
        LARGE_ASSIGNMENTS,
        FUTURE_PRELUDE_COLLISION,
    ]
}

declare_lint! {
    /// The `unused_doc_comments` lint detects doc comments that aren't used
    /// by `rustdoc`.
    ///
    /// ### Example
    ///
    /// ```rust
    /// /// docs for x
    /// let x = 12;
    /// ```
    ///
    /// {{produces}}
    ///
    /// ### Explanation
    ///
    /// `rustdoc` does not use doc comments in all positions, and so the doc
    /// comment will be ignored. Try changing it to a normal comment with `//`
    /// to avoid the warning.
    pub UNUSED_DOC_COMMENTS,
    Warn,
    "detects doc comments that aren't used by rustdoc"
}

declare_lint! {
    /// The `disjoint_capture_migration` lint detects variables that aren't completely
    /// captured when the feature `capture_disjoint_fields` is enabled and it affects the Drop
    /// order of at least one path starting at this variable.
    /// It can also detect when a variable implements a trait, but one of its field does not and
    /// the field is captured by a closure and used with the assumption that said field implements
    /// the same trait as the root variable.
    ///
    /// ### Example of drop reorder
    ///
    /// ```rust,compile_fail
    /// # #![deny(disjoint_capture_migration)]
    /// # #![allow(unused)]
    /// struct FancyInteger(i32);
    ///
    /// impl Drop for FancyInteger {
    ///     fn drop(&mut self) {
    ///         println!("Just dropped {}", self.0);
    ///     }
    /// }
    ///
    /// struct Point { x: FancyInteger, y: FancyInteger }
    ///
    /// fn main() {
    ///   let p = Point { x: FancyInteger(10), y: FancyInteger(20) };
    ///
    ///   let c = || {
    ///      let x = p.x;
    ///   };
    ///
    ///   c();
    ///
    ///   // ... More code ...
    /// }
    /// ```
    ///
    /// {{produces}}
    ///
    /// ### Explanation
    ///
    /// In the above example `p.y` will be dropped at the end of `f` instead of with `c` if
    /// the feature `capture_disjoint_fields` is enabled.
    ///
    /// ### Example of auto-trait
    ///
    /// ```rust,compile_fail
    /// #![deny(disjoint_capture_migration)]
    /// use std::thread;
    ///
    /// struct Pointer (*mut i32);
    /// unsafe impl Send for Pointer {}
    ///
    /// fn main() {
    ///     let mut f = 10;
    ///     let fptr = Pointer(&mut f as *mut i32);
    ///     thread::spawn(move || unsafe {
    ///         *fptr.0 = 20;
    ///     });
    /// }
    /// ```
    ///
    /// {{produces}}
    ///
    /// ### Explanation
    ///
    /// In the above example `fptr.0` is captured when feature `capture_disjoint_fields` is enabled.
    /// The field is of type *mut i32 which doesn't implement Send, making the code invalid as the
    /// field cannot be sent between thread safely.
    pub DISJOINT_CAPTURE_MIGRATION,
    Allow,
    "Drop reorder and auto traits error because of `capture_disjoint_fields`"
}

declare_lint_pass!(UnusedDocComment => [UNUSED_DOC_COMMENTS]);

declare_lint! {
    /// The `missing_abi` lint detects cases where the ABI is omitted from
    /// extern declarations.
    ///
    /// ### Example
    ///
    /// ```rust,compile_fail
    /// #![deny(missing_abi)]
    ///
    /// extern fn foo() {}
    /// ```
    ///
    /// {{produces}}
    ///
    /// ### Explanation
    ///
    /// Historically, Rust implicitly selected C as the ABI for extern
    /// declarations. We expect to add new ABIs, like `C-unwind`, in the future,
    /// though this has not yet happened, and especially with their addition
    /// seeing the ABI easily will make code review easier.
    pub MISSING_ABI,
    Allow,
    "No declared ABI for extern declaration"
}

declare_lint! {
    /// The `invalid_doc_attributes` lint detects when the `#[doc(...)]` is
    /// misused.
    ///
    /// ### Example
    ///
    /// ```rust,compile_fail
    /// #![deny(warnings)]
    ///
    /// pub mod submodule {
    ///     #![doc(test(no_crate_inject))]
    /// }
    /// ```
    ///
    /// {{produces}}
    ///
    /// ### Explanation
    ///
    /// Previously, there were very like checks being performed on `#[doc(..)]`
    /// unlike the other attributes. It'll now catch all the issues that it
    /// silently ignored previously.
    pub INVALID_DOC_ATTRIBUTES,
    Warn,
    "detects invalid `#[doc(...)]` attributes",
    @future_incompatible = FutureIncompatibleInfo {
        reference: "issue #82730 <https://github.com/rust-lang/rust/issues/82730>",
        edition: None,
    };
}

declare_lint! {
    /// The `proc_macro_back_compat` lint detects uses of old versions of certain
    /// proc-macro crates, which have hardcoded workarounds in the compiler.
    ///
    /// ### Example
    ///
    /// ```rust,ignore (needs-dependency)
    ///
    /// use time_macros_impl::impl_macros;
    /// struct Foo;
    /// impl_macros!(Foo);
    /// ```
    ///
    /// This will produce:
    ///
    /// ```text
    /// warning: using an old version of `time-macros-impl`
    ///   ::: $DIR/group-compat-hack.rs:27:5
    ///    |
    /// LL |     impl_macros!(Foo);
    ///    |     ------------------ in this macro invocation
    ///    |
    ///    = note: `#[warn(proc_macro_back_compat)]` on by default
    ///    = warning: this was previously accepted by the compiler but is being phased out; it will become a hard error in a future release!
    ///    = note: for more information, see issue #83125 <https://github.com/rust-lang/rust/issues/83125>
    ///    = note: the `time-macros-impl` crate will stop compiling in futures version of Rust. Please update to the latest version of the `time` crate to avoid breakage
    ///    = note: this warning originates in a macro (in Nightly builds, run with -Z macro-backtrace for more info)
    /// ```
    ///
    /// ### Explanation
    ///
    /// Eventually, the backwards-compatibility hacks present in the compiler will be removed,
    /// causing older versions of certain crates to stop compiling.
    /// This is a [future-incompatible] lint to ease the transition to an error.
    /// See [issue #83125] for more details.
    ///
    /// [issue #83125]: https://github.com/rust-lang/rust/issues/83125
    /// [future-incompatible]: ../index.md#future-incompatible-lints
    pub PROC_MACRO_BACK_COMPAT,
    Warn,
    "detects usage of old versions of certain proc-macro crates",
    @future_incompatible = FutureIncompatibleInfo {
        reference: "issue #83125 <https://github.com/rust-lang/rust/issues/83125>",
        edition: None,
        future_breakage: Some(FutureBreakage {
            date: None
        })
    };
}

declare_lint! {
    /// The `or_patterns_back_compat` lint detects usage of old versions of or-patterns.
    ///
    /// ### Example
    ///
    /// ```rust,compile_fail
    /// #![deny(or_patterns_back_compat)]
    /// macro_rules! match_any {
    ///     ( $expr:expr , $( $( $pat:pat )|+ => $expr_arm:expr ),+ ) => {
    ///         match $expr {
    ///             $(
    ///                 $( $pat => $expr_arm, )+
    ///             )+
    ///         }
    ///     };
    /// }
    ///
    /// fn main() {
    ///     let result: Result<i64, i32> = Err(42);
    ///     let int: i64 = match_any!(result, Ok(i) | Err(i) => i.into());
    ///     assert_eq!(int, 42);
    /// }
    /// ```
    ///
    /// {{produces}}
    ///
    /// ### Explanation
    ///
    /// In Rust 2021, the pat matcher will match new patterns, which include the | character.
    pub OR_PATTERNS_BACK_COMPAT,
    Allow,
    "detects usage of old versions of or-patterns",
<<<<<<< HEAD
    @future_incompatible = FutureIncompatibleInfo {
        reference: "issue #84869 <https://github.com/rust-lang/rust/issues/84869>",
=======
}

declare_lint! {
    /// The `future_prelude_collision` lint detects the usage of trait methods which are ambiguous
    /// with traits added to the prelude in future editions.
    ///
    /// ### Example
    ///
    /// ```rust,compile_fail
    /// #![deny(future_prelude_collision)]
    ///
    /// trait Foo {
    ///     fn try_into(self) -> Result<String, !>;
    /// }
    ///
    /// impl Foo for &str {
    ///     fn try_into(self) -> Result<String, !> {
    ///         Ok(String::from(self))
    ///     }
    /// }
    ///
    /// fn main() {
    ///     let x: String = "3".try_into().unwrap();
    ///     //                  ^^^^^^^^
    ///     // This call to try_into matches both Foo:try_into and TryInto::try_into as
    ///     // `TryInto` has been added to the Rust prelude in 2021 edition.
    ///     println!("{}", x);
    /// }
    /// ```
    ///
    /// {{produces}}
    ///
    /// ### Explanation
    ///
    /// In Rust 2021, one of the important introductions is the [prelude changes], which add
    /// `TryFrom`, `TryInto`, and `FromIterator` into the standard library's prelude. Since this
    /// results in an amiguity as to which method/function to call when an existing `try_into`
    ///  method is called via dot-call syntax or a `try_from`/`from_iter` associated function
    ///  is called directly on a type.
    ///
    /// [prelude changes]: https://blog.rust-lang.org/inside-rust/2021/03/04/planning-rust-2021.html#prelude-changes
    pub FUTURE_PRELUDE_COLLISION,
    Allow,
    "detects the usage of trait methods which are ambiguous with traits added to the \
        prelude in future editions",
    @future_incompatible = FutureIncompatibleInfo {
        reference: "issue #85684 <https://github.com/rust-lang/rust/issues/85684>",
>>>>>>> aa3580ba
        edition: Some(Edition::Edition2021),
    };
}<|MERGE_RESOLUTION|>--- conflicted
+++ resolved
@@ -3240,10 +3240,10 @@
     pub OR_PATTERNS_BACK_COMPAT,
     Allow,
     "detects usage of old versions of or-patterns",
-<<<<<<< HEAD
     @future_incompatible = FutureIncompatibleInfo {
         reference: "issue #84869 <https://github.com/rust-lang/rust/issues/84869>",
-=======
+        edition: Some(Edition::Edition2021),
+    };
 }
 
 declare_lint! {
@@ -3291,7 +3291,6 @@
         prelude in future editions",
     @future_incompatible = FutureIncompatibleInfo {
         reference: "issue #85684 <https://github.com/rust-lang/rust/issues/85684>",
->>>>>>> aa3580ba
         edition: Some(Edition::Edition2021),
     };
 }