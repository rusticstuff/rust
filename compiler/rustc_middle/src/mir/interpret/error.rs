use super::{AllocId, AllocRange, ConstAlloc, Pointer, Scalar};

use crate::mir::interpret::ConstValue;
use crate::query::TyCtxtAt;
use crate::ty::{layout, tls, Ty, ValTree};

use rustc_data_structures::sync::Lock;
use rustc_errors::{
    struct_span_err, DiagnosticArgValue, DiagnosticBuilder, DiagnosticMessage, ErrorGuaranteed,
    IntoDiagnosticArg,
};
use rustc_macros::HashStable;
use rustc_session::CtfeBacktrace;
use rustc_span::def_id::DefId;
use rustc_target::abi::{call, Align, Size, VariantIdx, WrappingRange};

use std::borrow::Cow;
use std::{any::Any, backtrace::Backtrace, fmt};

#[derive(Debug, Copy, Clone, PartialEq, Eq, HashStable, TyEncodable, TyDecodable)]
pub enum ErrorHandled {
    /// Already reported an error for this evaluation, and the compilation is
    /// *guaranteed* to fail. Warnings/lints *must not* produce `Reported`.
    Reported(ReportedErrorInfo),
    /// Don't emit an error, the evaluation failed because the MIR was generic
    /// and the args didn't fully monomorphize it.
    TooGeneric,
}

impl From<ErrorGuaranteed> for ErrorHandled {
    #[inline]
    fn from(error: ErrorGuaranteed) -> ErrorHandled {
        ErrorHandled::Reported(error.into())
    }
}

#[derive(Debug, Copy, Clone, PartialEq, Eq, HashStable, TyEncodable, TyDecodable)]
pub struct ReportedErrorInfo {
    error: ErrorGuaranteed,
    is_tainted_by_errors: bool,
}

impl ReportedErrorInfo {
    #[inline]
    pub fn tainted_by_errors(error: ErrorGuaranteed) -> ReportedErrorInfo {
        ReportedErrorInfo { is_tainted_by_errors: true, error }
    }

    /// Returns true if evaluation failed because MIR was tainted by errors.
    #[inline]
    pub fn is_tainted_by_errors(self) -> bool {
        self.is_tainted_by_errors
    }
}

impl From<ErrorGuaranteed> for ReportedErrorInfo {
    #[inline]
    fn from(error: ErrorGuaranteed) -> ReportedErrorInfo {
        ReportedErrorInfo { is_tainted_by_errors: false, error }
    }
}

impl Into<ErrorGuaranteed> for ReportedErrorInfo {
    #[inline]
    fn into(self) -> ErrorGuaranteed {
        self.error
    }
}

TrivialTypeTraversalAndLiftImpls! { ErrorHandled }

pub type EvalToAllocationRawResult<'tcx> = Result<ConstAlloc<'tcx>, ErrorHandled>;
pub type EvalToConstValueResult<'tcx> = Result<ConstValue<'tcx>, ErrorHandled>;
pub type EvalToValTreeResult<'tcx> = Result<Option<ValTree<'tcx>>, ErrorHandled>;

pub fn struct_error<'tcx>(
    tcx: TyCtxtAt<'tcx>,
    msg: &str,
) -> DiagnosticBuilder<'tcx, ErrorGuaranteed> {
    struct_span_err!(tcx.sess, tcx.span, E0080, "{}", msg)
}

#[cfg(all(target_arch = "x86_64", target_pointer_width = "64"))]
static_assert_size!(InterpErrorInfo<'_>, 8);

/// Packages the kind of error we got from the const code interpreter
/// up with a Rust-level backtrace of where the error occurred.
/// These should always be constructed by calling `.into()` on
/// an `InterpError`. In `rustc_mir::interpret`, we have `throw_err_*`
/// macros for this.
#[derive(Debug)]
pub struct InterpErrorInfo<'tcx>(Box<InterpErrorInfoInner<'tcx>>);

#[derive(Debug)]
struct InterpErrorInfoInner<'tcx> {
    kind: InterpError<'tcx>,
    backtrace: InterpErrorBacktrace,
}

#[derive(Debug)]
pub struct InterpErrorBacktrace {
    backtrace: Option<Box<Backtrace>>,
}

impl InterpErrorBacktrace {
    pub fn new() -> InterpErrorBacktrace {
        let capture_backtrace = tls::with_opt(|tcx| {
            if let Some(tcx) = tcx {
                *Lock::borrow(&tcx.sess.ctfe_backtrace)
            } else {
                CtfeBacktrace::Disabled
            }
        });

        let backtrace = match capture_backtrace {
            CtfeBacktrace::Disabled => None,
            CtfeBacktrace::Capture => Some(Box::new(Backtrace::force_capture())),
            CtfeBacktrace::Immediate => {
                // Print it now.
                let backtrace = Backtrace::force_capture();
                print_backtrace(&backtrace);
                None
            }
        };

        InterpErrorBacktrace { backtrace }
    }

    pub fn print_backtrace(&self) {
        if let Some(backtrace) = self.backtrace.as_ref() {
            print_backtrace(backtrace);
        }
    }
}

impl<'tcx> InterpErrorInfo<'tcx> {
    pub fn into_parts(self) -> (InterpError<'tcx>, InterpErrorBacktrace) {
        let InterpErrorInfo(box InterpErrorInfoInner { kind, backtrace }) = self;
        (kind, backtrace)
    }

    pub fn into_kind(self) -> InterpError<'tcx> {
        let InterpErrorInfo(box InterpErrorInfoInner { kind, .. }) = self;
        kind
    }

    #[inline]
    pub fn kind(&self) -> &InterpError<'tcx> {
        &self.0.kind
    }
}

fn print_backtrace(backtrace: &Backtrace) {
<<<<<<< HEAD
    eprintln!("\n\nAn error occurred in miri:\n{backtrace}");
=======
    eprintln!("\n\nAn error occurred in the MIR interpreter:\n{backtrace}");
>>>>>>> 098c1db7
}

impl From<ErrorGuaranteed> for InterpErrorInfo<'_> {
    fn from(err: ErrorGuaranteed) -> Self {
        InterpError::InvalidProgram(InvalidProgramInfo::AlreadyReported(err.into())).into()
    }
}

impl<'tcx> From<InterpError<'tcx>> for InterpErrorInfo<'tcx> {
    fn from(kind: InterpError<'tcx>) -> Self {
        InterpErrorInfo(Box::new(InterpErrorInfoInner {
            kind,
            backtrace: InterpErrorBacktrace::new(),
        }))
    }
}

/// Error information for when the program we executed turned out not to actually be a valid
/// program. This cannot happen in stand-alone Miri, but it can happen during CTFE/ConstProp
/// where we work on generic code or execution does not have all information available.
#[derive(Debug)]
pub enum InvalidProgramInfo<'tcx> {
    /// Resolution can fail if we are in a too generic context.
    TooGeneric,
    /// Abort in case errors are already reported.
    AlreadyReported(ReportedErrorInfo),
    /// An error occurred during layout computation.
    Layout(layout::LayoutError<'tcx>),
    /// An error occurred during FnAbi computation: the passed --target lacks FFI support
    /// (which unfortunately typeck does not reject).
    /// Not using `FnAbiError` as that contains a nested `LayoutError`.
    FnAbiAdjustForForeignAbi(call::AdjustForForeignAbiError),
    /// SizeOf of unsized type was requested.
    SizeOfUnsizedType(Ty<'tcx>),
    /// We are runnning into a nonsense situation due to ConstProp violating our invariants.
    ConstPropNonsense,
}

/// Details of why a pointer had to be in-bounds.
#[derive(Debug, Copy, Clone, TyEncodable, TyDecodable, HashStable)]
pub enum CheckInAllocMsg {
    /// We are dereferencing a pointer (i.e., creating a place).
    DerefTest,
    /// We are access memory.
    MemoryAccessTest,
    /// We are doing pointer arithmetic.
    PointerArithmeticTest,
    /// We are doing pointer offset_from.
    OffsetFromTest,
    /// None of the above -- generic/unspecific inbounds test.
    InboundsTest,
}

#[derive(Debug, Copy, Clone, TyEncodable, TyDecodable, HashStable)]
pub enum InvalidMetaKind {
    /// Size of a `[T]` is too big
    SliceTooBig,
    /// Size of a DST is too big
    TooBig,
}

impl IntoDiagnosticArg for InvalidMetaKind {
    fn into_diagnostic_arg(self) -> DiagnosticArgValue<'static> {
        DiagnosticArgValue::Str(Cow::Borrowed(match self {
            InvalidMetaKind::SliceTooBig => "slice_too_big",
            InvalidMetaKind::TooBig => "too_big",
        }))
    }
}

/// Details of an access to uninitialized bytes / bad pointer bytes where it is not allowed.
#[derive(Debug, Clone, Copy)]
pub struct BadBytesAccess {
    /// Range of the original memory access.
    pub access: AllocRange,
    /// Range of the bad memory that was encountered. (Might not be maximal.)
    pub bad: AllocRange,
}

/// Information about a size mismatch.
#[derive(Debug)]
pub struct ScalarSizeMismatch {
    pub target_size: u64,
    pub data_size: u64,
}

macro_rules! impl_into_diagnostic_arg_through_debug {
    ($($ty:ty),*$(,)?) => {$(
        impl IntoDiagnosticArg for $ty {
            fn into_diagnostic_arg(self) -> DiagnosticArgValue<'static> {
                DiagnosticArgValue::Str(Cow::Owned(format!("{self:?}")))
            }
        }
    )*}
}

// These types have nice `Debug` output so we can just use them in diagnostics.
impl_into_diagnostic_arg_through_debug! {
    AllocId,
    Pointer,
    AllocRange,
}

/// Error information for when the program caused Undefined Behavior.
#[derive(Debug)]
pub enum UndefinedBehaviorInfo<'a> {
    /// Free-form case. Only for errors that are never caught! Used by miri
    Ub(String),
    /// Unreachable code was executed.
    Unreachable,
    /// A slice/array index projection went out-of-bounds.
    BoundsCheckFailed { len: u64, index: u64 },
    /// Something was divided by 0 (x / 0).
    DivisionByZero,
    /// Something was "remainded" by 0 (x % 0).
    RemainderByZero,
    /// Signed division overflowed (INT_MIN / -1).
    DivisionOverflow,
    /// Signed remainder overflowed (INT_MIN % -1).
    RemainderOverflow,
    /// Overflowing inbounds pointer arithmetic.
    PointerArithOverflow,
    /// Invalid metadata in a wide pointer
    InvalidMeta(InvalidMetaKind),
    /// Reading a C string that does not end within its allocation.
    UnterminatedCString(Pointer),
    /// Using a pointer after it got freed.
    PointerUseAfterFree(AllocId, CheckInAllocMsg),
    /// Used a pointer outside the bounds it is valid for.
    /// (If `ptr_size > 0`, determines the size of the memory range that was expected to be in-bounds.)
    PointerOutOfBounds {
        alloc_id: AllocId,
        alloc_size: Size,
        ptr_offset: i64,
        ptr_size: Size,
        msg: CheckInAllocMsg,
    },
    /// Using an integer as a pointer in the wrong way.
    DanglingIntPointer(u64, CheckInAllocMsg),
    /// Used a pointer with bad alignment.
    AlignmentCheckFailed { required: Align, has: Align },
    /// Writing to read-only memory.
    WriteToReadOnly(AllocId),
    /// Trying to access the data behind a function pointer.
    DerefFunctionPointer(AllocId),
    /// Trying to access the data behind a vtable pointer.
    DerefVTablePointer(AllocId),
    /// Using a non-boolean `u8` as bool.
    InvalidBool(u8),
    /// Using a non-character `u32` as character.
    InvalidChar(u32),
    /// The tag of an enum does not encode an actual discriminant.
    InvalidTag(Scalar),
    /// Using a pointer-not-to-a-function as function pointer.
    InvalidFunctionPointer(Pointer),
    /// Using a pointer-not-to-a-vtable as vtable pointer.
    InvalidVTablePointer(Pointer),
    /// Using a string that is not valid UTF-8,
    InvalidStr(std::str::Utf8Error),
    /// Using uninitialized data where it is not allowed.
    InvalidUninitBytes(Option<(AllocId, BadBytesAccess)>),
    /// Working with a local that is not currently live.
    DeadLocal,
    /// Data size is not equal to target size.
    ScalarSizeMismatch(ScalarSizeMismatch),
    /// A discriminant of an uninhabited enum variant is written.
    UninhabitedEnumVariantWritten(VariantIdx),
    /// An uninhabited enum variant is projected.
    UninhabitedEnumVariantRead(VariantIdx),
    /// Validation error.
    ValidationError(ValidationErrorInfo<'a>),
    // FIXME(fee1-dead) these should all be actual variants of the enum instead of dynamically
    // dispatched
    /// A custom (free-form) error, created by `err_ub_custom!`.
    Custom(crate::error::CustomSubdiagnostic<'a>),
}

#[derive(Debug, Clone, Copy)]
pub enum PointerKind {
    Ref,
    Box,
}

impl IntoDiagnosticArg for PointerKind {
    fn into_diagnostic_arg(self) -> DiagnosticArgValue<'static> {
        DiagnosticArgValue::Str(
            match self {
                Self::Ref => "ref",
                Self::Box => "box",
            }
            .into(),
        )
    }
}

#[derive(Debug)]
pub struct ValidationErrorInfo<'tcx> {
    pub path: Option<String>,
    pub kind: ValidationErrorKind<'tcx>,
}

#[derive(Debug)]
pub enum ExpectedKind {
    Reference,
    Box,
    RawPtr,
    InitScalar,
    Bool,
    Char,
    Float,
    Int,
    FnPtr,
    EnumTag,
    Str,
}

impl From<PointerKind> for ExpectedKind {
    fn from(x: PointerKind) -> ExpectedKind {
        match x {
            PointerKind::Box => ExpectedKind::Box,
            PointerKind::Ref => ExpectedKind::Reference,
        }
    }
}

#[derive(Debug)]
pub enum ValidationErrorKind<'tcx> {
    PointerAsInt { expected: ExpectedKind },
    PartialPointer,
    PtrToUninhabited { ptr_kind: PointerKind, ty: Ty<'tcx> },
    PtrToStatic { ptr_kind: PointerKind },
    PtrToMut { ptr_kind: PointerKind },
    MutableRefInConst,
    NullFnPtr,
    NeverVal,
    NullablePtrOutOfRange { range: WrappingRange, max_value: u128 },
    PtrOutOfRange { range: WrappingRange, max_value: u128 },
    OutOfRange { value: String, range: WrappingRange, max_value: u128 },
    UnsafeCell,
    UninhabitedVal { ty: Ty<'tcx> },
    InvalidEnumTag { value: String },
    UninhabitedEnumVariant,
    Uninit { expected: ExpectedKind },
    InvalidVTablePtr { value: String },
    InvalidMetaSliceTooLarge { ptr_kind: PointerKind },
    InvalidMetaTooLarge { ptr_kind: PointerKind },
    UnalignedPtr { ptr_kind: PointerKind, required_bytes: u64, found_bytes: u64 },
    NullPtr { ptr_kind: PointerKind },
    DanglingPtrNoProvenance { ptr_kind: PointerKind, pointer: String },
    DanglingPtrOutOfBounds { ptr_kind: PointerKind },
    DanglingPtrUseAfterFree { ptr_kind: PointerKind },
    InvalidBool { value: String },
    InvalidChar { value: String },
    InvalidFnPtr { value: String },
}

/// Error information for when the program did something that might (or might not) be correct
/// to do according to the Rust spec, but due to limitations in the interpreter, the
/// operation could not be carried out. These limitations can differ between CTFE and the
/// Miri engine, e.g., CTFE does not support dereferencing pointers at integral addresses.
#[derive(Debug)]
pub enum UnsupportedOpInfo {
    /// Free-form case. Only for errors that are never caught!
    // FIXME still use translatable diagnostics
    Unsupported(String),
    //
    // The variants below are only reachable from CTFE/const prop, miri will never emit them.
    //
    /// Overwriting parts of a pointer; without knowing absolute addresses, the resulting state
    /// cannot be represented by the CTFE interpreter.
    OverwritePartialPointer(Pointer<AllocId>),
    /// Attempting to read or copy parts of a pointer to somewhere else; without knowing absolute
    /// addresses, the resulting state cannot be represented by the CTFE interpreter.
    ReadPartialPointer(Pointer<AllocId>),
    /// Encountered a pointer where we needed an integer.
    ReadPointerAsInt(Option<(AllocId, BadBytesAccess)>),
    /// Accessing thread local statics
    ThreadLocalStatic(DefId),
    /// Accessing an unsupported extern static.
    ReadExternStatic(DefId),
}

/// Error information for when the program exhausted the resources granted to it
/// by the interpreter.
#[derive(Debug)]
pub enum ResourceExhaustionInfo {
    /// The stack grew too big.
    StackFrameLimitReached,
    /// There is not enough memory (on the host) to perform an allocation.
    MemoryExhausted,
    /// The address space (of the target) is full.
    AddressSpaceFull,
}

/// A trait for machine-specific errors (or other "machine stop" conditions).
pub trait MachineStopType: Any + fmt::Debug + Send {
    /// The diagnostic message for this error
    fn diagnostic_message(&self) -> DiagnosticMessage;
    /// Add diagnostic arguments by passing name and value pairs to `adder`, which are passed to
    /// fluent for formatting the translated diagnostic message.
    fn add_args(
        self: Box<Self>,
        adder: &mut dyn FnMut(Cow<'static, str>, DiagnosticArgValue<'static>),
    );
}

impl dyn MachineStopType {
    #[inline(always)]
    pub fn downcast_ref<T: Any>(&self) -> Option<&T> {
        let x: &dyn Any = self;
        x.downcast_ref()
    }
}

#[derive(Debug)]
pub enum InterpError<'tcx> {
    /// The program caused undefined behavior.
    UndefinedBehavior(UndefinedBehaviorInfo<'tcx>),
    /// The program did something the interpreter does not support (some of these *might* be UB
    /// but the interpreter is not sure).
    Unsupported(UnsupportedOpInfo),
    /// The program was invalid (ill-typed, bad MIR, not sufficiently monomorphized, ...).
    InvalidProgram(InvalidProgramInfo<'tcx>),
    /// The program exhausted the interpreter's resources (stack/heap too big,
    /// execution takes too long, ...).
    ResourceExhaustion(ResourceExhaustionInfo),
    /// Stop execution for a machine-controlled reason. This is never raised by
    /// the core engine itself.
    MachineStop(Box<dyn MachineStopType>),
}

pub type InterpResult<'tcx, T = ()> = Result<T, InterpErrorInfo<'tcx>>;

impl InterpError<'_> {
    /// Some errors do string formatting even if the error is never printed.
    /// To avoid performance issues, there are places where we want to be sure to never raise these formatting errors,
    /// so this method lets us detect them and `bug!` on unexpected errors.
    pub fn formatted_string(&self) -> bool {
        matches!(
            self,
            InterpError::Unsupported(UnsupportedOpInfo::Unsupported(_))
                | InterpError::UndefinedBehavior(UndefinedBehaviorInfo::ValidationError { .. })
                | InterpError::UndefinedBehavior(UndefinedBehaviorInfo::Ub(_))
        )
    }
}<|MERGE_RESOLUTION|>--- conflicted
+++ resolved
@@ -151,11 +151,7 @@
 }
 
 fn print_backtrace(backtrace: &Backtrace) {
-<<<<<<< HEAD
-    eprintln!("\n\nAn error occurred in miri:\n{backtrace}");
-=======
     eprintln!("\n\nAn error occurred in the MIR interpreter:\n{backtrace}");
->>>>>>> 098c1db7
 }
 
 impl From<ErrorGuaranteed> for InterpErrorInfo<'_> {
